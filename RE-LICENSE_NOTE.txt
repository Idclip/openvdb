--- conflicted
+++ resolved
@@ -9,12 +9,9 @@
 Blender Foundation
 NVIDIA Corporation
 Digital Domain 3.0, Inc.
-<<<<<<< HEAD
 Mathieu Malaterre
-=======
 Brecht Sanders
 Ignacio Vizzo
 Ben FrantzDale
 Sebastian Gaida
-Alessio Quaglino
->>>>>>> 967a936d
+Alessio Quaglino