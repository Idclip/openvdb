The following copyright holders agree that all of their contributions
originally submitted to this project under the Mozilla Public License
Version 2.0, are hereby relicensed to the Apache License, Version 2.0,
and are submitted pursuant to the Developer Certificate of Origin, version 1.1:

Ken Museth
DreamWorks Animation
Side Effects Software Inc.
Blender Foundation
NVIDIA Corporation
Digital Domain 3.0, Inc.
<<<<<<< HEAD
Ben FrantzDale
=======
Sebastian Gaida
Alessio Quaglino
>>>>>>> 9b149047
<|MERGE_RESOLUTION|>--- conflicted
+++ resolved
@@ -9,9 +9,6 @@
 Blender Foundation
 NVIDIA Corporation
 Digital Domain 3.0, Inc.
-<<<<<<< HEAD
 Ben FrantzDale
-=======
 Sebastian Gaida
-Alessio Quaglino
->>>>>>> 9b149047
+Alessio Quaglino