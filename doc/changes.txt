--- conflicted
+++ resolved
@@ -24,14 +24,11 @@
   dependency searches.
 - Improvements to OpenVDB's CMake module setup order in regards to CMake
   policy, minimum version and project calls.
-<<<<<<< HEAD
-- Made various small changes to improve Visual Studio compatiblity and
-  deprecate some logic for compilers older than Visual Studio&nbsp;2017.
-=======
 - Replaced occurrences of boost::scoped_array with std::unique_ptr.
 - Added an OPENVDB_SIMD option to CMake to optionally define SSE4.2 and
   AVX compiler flags, this is switched off by default.
->>>>>>> 2fe5cea9
+- Made various small changes to improve Visual Studio compatiblity and
+  deprecate some logic for compilers older than Visual Studio&nbsp;2017.
 
 @par
 Bug fixes:
