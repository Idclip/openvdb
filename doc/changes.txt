/**

@page changes Release Notes

@htmlonly <a name="v7_1_0_changes"></a>@endhtmlonly
@par
<B>Version 7.1.0</B> - <I>In Development</I>

@par
Improvements:
- Added GroupWriteHandle::setUnsafe() for faster performance when the group
  array is known to be in-core and non-uniform.
- Improved the CMake build for the OpenVDB Houdini library on Windows.
  <I>[Reported&nbsp;by&nbsp;Ian&nbsp;Woodward]</I>
- Remove some logic for compilers older than Visual&nbsp;Studio&nbsp;2019.
- Add support for default value metadata when creating AttributeArrays or
  appending to an AttributeSet.
- Added new group inspection methods to the
  @vdblink::points::AttributeSet::Descriptor AttributeSet::Descriptor@endlink.
- Introduced a @vdblink::points::StringMetaCache StringMetaCache@endlink class
  for convenient string attribute metadata lookup and performed some minor
  optimizations.
<<<<<<< HEAD
- CMake now checks the minimum supported MSVC compiler for Windows.
=======
- Removed redundant floor in @vdblink::points::floatingPointToFixedPoint
  floatingPointToFixedPoint@endlink.

@par
New features:
- Added @vdblink::Grid::isTreeUnique() Grid::isTreeUnique@endlink to tell if
  the tree is shared with another grid.
>>>>>>> 63dfe4f7

@par
Bug fixes:
- Fixed a bug where grids with no active values might return true when the
  method <TT>evalActiveVoxelBoundingBox</TT> is called. The correct behavior is to
  only return true if the grid contains any active values.
- Fixed a sign propagation bug in @vdblink::tools::traceExteriorBoundaries()
  tools::traceExteriorBoundaries@endlink used by @vdblink::tools::meshToVolume()
  tools::meshToVolume@endlink. This could cause values to not be propagated across
  node boundaries, leading to voxels incorrectly being marked as inside the
  isosurface.
  <I>[Contributed&nbsp;by&nbsp;Tristan&nbsp;Barback]</I>

@par
API changes:
- Removed a number of deprecated point methods.
- points::StringIndexType is now deprecated, use @vdblink::Index Index@endlink
  instead.

@par
Houdini:
- Platonic SOP is now verbified.
- Extend all SOP references to support VDB Points.


@htmlonly <a name="v7_0_0_changes"></a>@endhtmlonly
@par
<B>Version 7.0.0</B> - <I>December 6, 2019</I>

@par
<BLOCKQUOTE>
Some changes in this release (see @ref v7_0_0_ABI_changes "ABI changes" below)
alter the grid&nbsp;ABI so that it is incompatible with earlier versions of
the OpenVDB library, such as the ones built into Houdini up to and including
Houdini&nbsp;18.
To preserve ABI compatibility, when compiling OpenVDB or any dependent code
define the macro <TT>OPENVDB_ABI_VERSION_NUMBER=</TT><I>N</I>, where,
for example, <I>N</I> is 5 for Houdini&nbsp;17.0 and&nbsp;17.5 and 6 for
Houdini&nbsp;18.0.

As of this release, a C++14 compiler is required and the oldest supported
Houdini version is 17.0.
</BLOCKQUOTE>

@par
New features:
- @vdblink{tools::LevelSetMeasure, tools::LevelSetMeasure} can now compute multiple
  types of curvatures (averge and total Gaussian and mean curvature) as well as
  Euler characteristic and genus of level set surfaces.
- Most stencil classes now have an intersection method that detcts the axial
  directions of zero-crossings (as oppose to the existing boolean intersection test).
- The @vdblink{math::CurvatureStencil, math::CurvatureStencil} can now compute
  Gaussian and principal curvatures (in addition to mean curvature).
- Added @vdblink{tree::Tree::nodeCount,Tree::nodeCount}, which counts
  the number and type of nodes in a tree very efficiently.
- Added new @vdblink::tree::RootNode::addChild() RootNode::addChild@endlink and
  @vdblink::tree::InternalNode::addChild() InternalNode::addChild@endlink methods to
  allow the insertion of child nodes directly.

@par
Improvements:
- The minimum ABI for OpenVDB is now always enforced through CMake
  separately from other minimum dependency version variables.
- Added support for CMake 3.12 compatible @c Xxx_ROOT variables.
- Replaced the CMake @c USE_SYSTEM_LIBRARY_PATHS option with
  @c DISABLE_CMAKE_SEARCH_PATHS and removed the hard coded list of
  @c SYSTEM_LIBRARY_PATHS in favor of using CMake's default search procedure.
  @c SYSTEM_LIBRARY_PATHS can still be used as a global list of paths for all
  dependency searches.
- Improvements to OpenVDB's CMake module setup order in regards to CMake
  policy, minimum version and project calls.
- Replaced occurrences of boost::scoped_array with std::unique_ptr.
- Added an OPENVDB_SIMD option to CMake to optionally define SSE4.2 and
  AVX compiler flags, this is switched off by default.
- Made various small changes to improve Visual Studio compatiblity and
  deprecate some logic for compilers older than Visual Studio&nbsp;2017.
- Standardized CMake install locations using GNUInstallDirs. Importantly,
  this changes the default library installation folder from lib to lib64
  on some 64-bit systems, or to lib/multiarch-tuple on Debian
  <I>[Contributed&nbsp;by&nbsp;David&nbsp;Aguilar]</I>
- Added SIMD intrinsics to a few common NodeMask methods.
  <I>[Contributed&nbsp;by&nbsp;Konstantin]</I>

@par
Bug fixes:
- Fixed a bug in <TT>FindJemalloc.cmake</TT> where paths were not being handled
  correctly.
- Fixed a Windows build issue in openvdb_render.
- Fixed a non deterministic threading bug in @vdblink::tools::meshToVolume()
  mesh to volume@endlink during polygon voxelization which could result in
  different distance values.

@anchor v7_0_0_ABI_changes
@par
ABI changes:
- OpFactory destructor is now virtual as of ABI=7
- Added new virtual methods for copying const grids and replacing
  the metadata and/or the transform -
  @vdblink::GridBase::copyGridReplacingMetadata() GridBase::copyGridReplacingMetadata@endlink,
  @vdblink::GridBase::copyGridReplacingTransform() GridBase::copyGridReplacingTransform@endlink
  and @vdblink::GridBase::copyGridReplacingMetadataAndTransform()
  GridBase::copyGridReplacingMetadataAndTransform@endlink.
- AttributeArray copy constructor is now thread-safe.

@par
API changes:
- @vdblink{tools::VolumeToMesh::pointList(),VolumeToMesh::pointList} and
  @vdblink{tools::VolumeToMesh::polygonPoolList(),VolumeToMesh::polygonPoolList}
  now return a std::unique_ptr instead of a boost::scoped_array.
- @vdblink::points::AttributeArray::copyUncompressed() AttributeArray::copyUncompressed@endlink
  is now deprecated.

@par
Python:
- Removed the requirement of CMake&nbsp;3.14 for NumPy usage.
- Added support for Boost versions 1.65 and later when building
  the Python module with NumPy support through CMake.
- Improved CMake Python3 support.
- The Python Module is now disabled by default in CMake.

@par
Houdini:
- Fixed a bug in the Points Convert SOP during conversion from
  Houdini geometry to OpenVDB Points, where point group information could
  end up corrupted or cause a crash with non-contiguous point offsets (mesh
  inputs).
- Threaded the population of point group memberships during conversion from
  Houdini geometry to OpenVDB Points
- Added logic to the Rasterize&nbsp;Points SOP to suppress the output of
  non-finite attribute values due to subnormal input densities.
- Introduced a position compression option to the Scatter&nbsp;SOP for VDB
  Points and default to 16-bit fixed point.


@htmlonly <a name="v6_2_1_changes"></a>@endhtmlonly
@par
<B>Version 6.2.1</B> - <I>September 30, 2019</I>

@par
Bug fixes:
- Fixed a crash that arose from an inadvertent ABI change of an I/O class
  with the 6.2.0 release.
  The crash occured when attempting to write out
  a point data grid using an I/O routine from a different version of
  OpenVDB than the one with which the grid was authored and when
  one of those OpenVDB versions was 6.2.0.


@htmlonly <a name="v6_2_0_changes"></a>@endhtmlonly
@par
<B>Version 6.2.0</B> - <I>September 18, 2019</I>

@par
New features:
- Added @vdblink{tools::FindActiveValues,FindActiveValues}, which counts
  the active values in a tree that intersect a given bounding box.
- Added @vdblink{io::DelayedLoadMetadata,DelayedLoadMetadata}, which stores
  mask offsets and compression sizes on write to accelerate delayed load
  reading.

@par
Improvements:
- @vdblink{tree::LeafNode::modifyValue(),LeafNode::modifyValue} and
  @vdblink{tree::LeafNode::modifyValueAndActiveState(),
  LeafNode::modifyValueAndActiveState} now modify voxel values
  in place for improved performance.
- Added @vdblink{math::isInfinite(),math::isInfinite} and
  @vdblink{math::isNan(),math::isNan} to resolve Visual&nbsp;Studio
  compatibility issues with integer types.
- Made minor performance improvements to moving and filtering VDB points.
- Improved performance related to a mutex contention when appending
  multiple @vdblink{points::AttributeArray,AttributeArray}<I></I>s
  in parallel through various point operations.
- Significantly improved the performance of
  @vdblink::tools::createLevelSetSphere() createLevelSetSphere@endlink
  using threading.
- Improved directory and file path lookups of some CMake commands in
  the root <TT>CMakeLists.txt</TT>.
  <I>[Reported&nbsp;by&nbsp;Daniel&nbsp;Elliott]</I>
- Improved CMake support for GLFW versions 3.1 and later.
- <TT>FindOpenVDB.cmake</TT> now correctly propagates @c CXX version
  requirements.
- Added CMake support for linking against Jemalloc and TBB&nbsp;malloc
  and enabled Jemalloc by default for Linux and non-Maya builds
  and TBB&nbsp;malloc for all other builds.
- Added a @c USE_COLORED_OUTPUT option to CMake to display compiler output
  in color.
- Added an @c OPENVDB_CODE_COVERAGE option to CMake.
- CMake now automatically detects and configures the CXX11 ABI requirement
  for Houdini builds.
- CMake now issues deprecation warnings for 2017 VFX Reference Platform
  version dependencies. In particular, C++11-only compilers are now
  deprecated; OpenVDB&nbsp;7.0 will require a C++14-compatible compiler.

@par
Bug fixes:
- Replaced @b std::vector with @b std::deque as the underlying container
  for @vdblink{util::PagedArray,PagedArray}, to address a rare crash
  when reading from multiple threads while writing from another thread.
- Fixed a bug that could cause an empty
  @vdblink{math::CoordBBox::volume(),CoordBBox} to report nonzero volume.
- Fixed a bug in
  @vdblink{tools::computeScalarPotential(),computeScalarPotential}
  that could produce a corrupt result due to invalid memory access.
  <I>[Reported&nbsp;by&nbsp;Edwin&nbsp;Braun]</I>
- Partially reverted the
  @vdblink{tools::ClosestSurfacePoint,ClosestSurfacePoint}
  tool&rsquo;s distance calculations to their pre-OpenVDB&nbsp;5.0 behavior
  to address a bug in the
  @vdblink{tools::fillWithSpheres(),fillWithSpheres} tool
  that caused generated spheres to sometimes extend outside the target volume.
- CMake now correctly sets rpaths for the unit test binary.
- Addressed a Valgrind warning by allocating the point attribute array
  @vdblink{points::AttributeArray::registerType,registry}
  using a Meyers singleton.
  <I>[Contributed&nbsp;by&nbsp;Autodesk]</I>

@par
ABI changes:
- ABI versions&nbsp;3 and older are now deprecated, and support for them will
  be removed in a future release.
  Until then, define the macro @c OPENVDB_USE_DEPRECATED_ABI (or set the
  CMake @c OPENVDB_USE_DEPRECATED_ABI option to @c ON) to suppress deprecation
  messages when compiling OpenVDB or dependent code.

@par
API changes:
- Changed @vdblink{points::RandomLeafFilter::LeafMap,RandomLeafFilter::LeafMap}
  from a @b std::map to a @b std::unordered_map.
- Removed the @b TableT template argument from
  @vdblink{util::PagedArray,PagedArray}.
  The table type is now hardcoded to @b std::deque.
- The minimum supported version of GLFW is now&nbsp;3.1.

@par
Python:
- CMake now always produces a <TT>.so</TT> for the Python module
  on Linux and Unix platforms.
- Fixed a compile-time error when building the Python module for Python&nbsp;3.
  <I>[Reported&nbsp;by&nbsp;yurivict]</I>

@par
Houdini:
- OpenVDB SOPs are now displayed in an ASWF sub-menu of the VDB tab menu.
- Added API documentation and examples.
- Added @hvdblink{GEOvdbApply,GEOvdbApply}, which invokes a functor
  on a VDB primitive if the resolved grid type is a member of
  a given type list.
- Fixed a regression in the Fill&nbsp;SOP that caused it to modify VDBs
  in the input detail.
- The Combine&nbsp;SOP no longer crashes in <B>Copy&nbsp;B</B> mode when the
  destination is not a&nbsp;VDB.
- Added an @hulink{OpFactory::addSpareData(),OpFactory::addSpareData} method
  and @hulink{addOperatorSpareData(),addOperatorSpareData} and
  @hulink{getOperatorSpareData(),getOperatorSpareData} functions
  to manage spare data associated with operator types.
- Added an @c opsparedata HScript command and @c hou.NodeType.spareData
  and @c hou.NodeType.spareDataDict methods to retrieve spare data
  associated with operator types.
- Added a <TT>pythonrc.py</TT> startup script to set the tab menu visibility
  of nodes and their native Houdini equivalents, based on an
  <TT>OPENVDB_OPHIDE_POLICY</TT> environment variable.
- Added an @hulink{OpFactory::setInvisible(),OpFactory::setInvisible} method
  to hide nodes from tab menus.
- Added an
  @hvdblink{OpenVDBOpFactory::setNativeName(),OpenVDBOpFactory::setNativeName}
  method to pair OpenVDB nodes with their native Houdini equivalents.
- Added an @hulink{OpPolicy::getTabSubMenuPath(),OpPolicy::getTabSubMenuPath}
  method to allow @b OpPolicy subclasses to provide their own tab sub-menu path.
- OpenVDB nodes now override @b OP_Operator::getVersion to return
  a version string of the form @c "vdb6.2.0 houdini18.0.222".


@htmlonly <a name="v6_1_0_changes"></a>@endhtmlonly
@par
<B>Version 6.1.0</B> - <I>May 8, 2019</I>

@par
<BLOCKQUOTE>
As of this release, the oldest supported Houdini version is&nbsp;16.5.
</BLOCKQUOTE>

@par
New features:
- Added new @vdblink::QuatTraits QuatTraits@endlink,
  @vdblink::MatTraits MatTraits@endlink and
  @vdblink::ValueTraits ValueTraits@endlink type traits to complement
  @vdblink::VecTraits VecTraits@endlink and added an
  @vdblink::IsSpecializationOf IsSpecializationOf@endlink
  helper metafunction.
- Added support for @vdblink::Vec4SMetadata Vec4s@endlink,
  @vdblink::Vec4DMetadata Vec4d@endlink
  and @vdblink::Vec4IMetadata Vec4i@endlink metadata.
- Added a generic @vdblink::TypeList TypeList@endlink class.
- Added @vdblink::GridBase::apply() GridBase::apply@endlink,
  which invokes a functor on a grid if the resolved grid type
  is a member of a given type list.
- Added @vdblink::util::printTime() printTime@endlink, which outputs
  nicely formatted time information.
- Added a @link std::hash<openvdb::math::Coord> std::hash<Coord>@endlink
  template specialization.
- Added @vdblink::math::CoordBBox::moveMin moveMin@endlink and
  @vdblink::math::CoordBBox::moveMax moveMax@endlink methods to
  @vdblink::math::CoordBBox CoordBBox@endlink.

@par
Improvements:
- @vdblink::util::CpuTimer CpuTimer@endlink now makes use of
  @vdblink::util::printTime() printTime@endlink for nicer output,
  and its API has been improved.
- Significantly improved the performance of point data grid string attribute
  generation.
- @vdblink::points::AttributeArray::copy() AttributeArray::copy@endlink
  and the
  @vdblink::points::AttributeArray::operator=() AttributeArray@endlink
  copy assignment operator are now thread-safe.
- The command-line tools (<TT>vdb_print</TT>, etc.) now include
  the library ABI version in their <TT>-version</TT> output.
- Further improved the responsiveness of the
  @link MeshToVolume.h mesh to volume@endlink converter to interrupt requests.
- The CMake build system has been significantly improved to support a
  wider range of build options and use cases.
  This includes better dependency handling and status reporting, find module
  installation for external use, more robust handling of different platform
  configurations and the introduction of dependency and build documentation.

@par
Bug fixes:
- Fixed a bug in the @link tools/Clip.h clip@endlink tool that caused
  some grid metadata to be discarded.
- Added a check to @vdblink::points::setGroup() points::setGroup@endlink
  to compare the maximum index of the provided
  @vdblink::tools::PointIndexTree PointIndexTree@endlink
  to the size of the membership vector.
- Fixed a race condition introduced in ABI&nbsp;6 when moving points
  in point data grids, due to non-const access to an
  @vdblink::points::AttributeArray AttributeArray@endlink
  triggering a copy-on-write.
- Fixed a bug that caused the @link MeshToVolume.h mesh to volume@endlink
  converter to consume unlimited memory when it encountered NaNs
  in vertex positions.
- Fixed a rounding error bug in
  @link PointConversion.h point conversion@endlink when using
  single-precision floating-point.
- Addressed some type conversion issues and other issues reported by
  GCC&nbsp;6.
- Fixed a crash in @vdblink::tools::extractActiveVoxelSegmentMasks()
  extractActiveVoxelSegmentMasks@endlink
  when the first leaf node had no active voxels.
  <I>[Reported&nbsp;by&nbsp;Rick&nbsp;Hankins]</I>
- Fixed a bug in @vdblink::tools::segmentActiveVoxels() segmentActiveVoxels@endlink
  and @vdblink::tools::segmentSDF() segmentSDF@endlink where inactive leaf
  nodes were only pruned when there was more than one segment.
- Fixed a crash in point moving when using group filters.
- Fixed a bug where the stride of existing attributes was being ignored during
  copy-construction of an @vdblink::points::AttributeSet AttributeSet@endlink.
- Fixed a bug that caused @vdblink::points::AttributeArray::operator==()
  AttributeArray@endlink equality operators to fail for attributes
  with non-constant strides.

@par
API changes:
- Moved the @vdblink::CopyConstness CopyConstness@endlink metafunction from
  @link tree/TreeIterator.h TreeIterator.h@endlink to @link Types.h@endlink.

@par
Houdini:
- The Points&nbsp;Convert SOP now reports NaN Positions as warnings when
  converting from Houdini Points to VDB Points.
- Fixed a bug where the Points&nbsp;Convert&nbsp;SOP was incorrectly ignoring
  point attributes with the same name as an existing point group.
- The Transform&nbsp;SOP now supports frustum transforms by applying the
  transformation to the internal affine map.
- Changed the labels (but not the opnames) of several SOPs to match
  the corresponding native Houdini SOPs.
  The new labels are Morph&nbsp;SDF, Project&nbsp;Non-Divergent,
  Rebuild&nbsp;SDF, Renormalize&nbsp;SDF, Reshape&nbsp;SDF,
  Segment&nbsp;by&nbsp;Connectivity, Smooth&nbsp;SDF,
  Topology&nbsp;to&nbsp;SDF, and Visualize&nbsp;Tree.
- Added an @b OpPolicy::getFirstName method to allow @b OpPolicy subclasses
  to provide their own first name scheme.
- Added an @b OpPolicy::getLabelName method to allow @b OpPolicy subclasses
  to provide their own label naming scheme for tab menus.
- Added type lists for sets of commonly used grid types, including
  @b ScalarGridTypes, @b Vec3GridTypes, @b AllGridTypes, etc.
- The Vector&nbsp;Merge SOP now copies metadata from the representative
  scalar grid.
- Deprecated @b SOP_NodeVDB::duplicateSourceStealable,
  @b houdini_utils::getNodeChain and @b houdini_utils::OP_EvalScope.

@par
Python:
- Added limited support for @ref secPtContents "point data grids",
  comprising I/O and metadata functionality for now.
- Added support for @vdblink::Mat4SMetadata Mat4s@endlink
  and @vdblink::Mat4DMetadata Mat4d@endlink metadata, in the form of nested
  Python lists (e.g., <TT>[[1,0,0,0], [0,1,0,0], [0,0,1,0], [0,0,0,1]]</TT>).


@htmlonly <a name="v6_0_0_changes"></a>@endhtmlonly
@par
<B>Version 6.0.0</B> - <I>December 18, 2018</I>

@par
<BLOCKQUOTE>
Some changes in this release (see @ref v6_0_0_ABI_changes "ABI changes" below)
alter the grid&nbsp;ABI so that it is incompatible with earlier versions of
the OpenVDB library, such as the ones built into Houdini up to and including
Houdini&nbsp;17.
To preserve ABI compatibility, when compiling OpenVDB or any dependent code
define the macro <TT>OPENVDB_ABI_VERSION_NUMBER=</TT><I>N</I>, where,
for example, <I>N</I> is 3 for Houdini&nbsp;15, 15.5 and&nbsp;16,
4 for Houdini&nbsp;16.5 and 5 for Houdini&nbsp;17.0.
</BLOCKQUOTE>

@par
New features:
- Added support to the
  @link ParticlesToLevelSet.h ParticlesToLevelSet@endlink tool
  for fast rasterization of particles into boolean mask grids.
- Added convenience functions
  @vdblink::tools::particlesToSdf() particlesToSdf@endlink,
  @vdblink::tools::particleTrailsToSdf() particleTrailsToSdf@endlink,
  @vdblink::tools::particlesToMask() particlesToMask@endlink
  and @vdblink::tools::particleTrailsToMask() particleTrailsToMask@endlink
  for common particle rasterization use cases.
- Added batch copying functions @vdblink::points::AttributeArray::copyValues()
  AttributeArray::copyValues@endlink and
  @vdblink::points::AttributeArray::copyValuesUnsafe()
  AttributeArray::copyValuesUnsafe@endlink that significantly outperform
  the older @vdblink::points::AttributeArray::set()
  AttributeArray::set@endlink method.

@par
Improvements:
- Improved the responsiveness of the
  @link MeshToVolume.h mesh to volume@endlink converter to interrupt requests.
- Attempts to use a partially deserialized
  @vdblink::points::AttributeArray AttributeArray@endlink now errors.
- Updated point deletion to use faster batch copying for ABI=6+.
- Methods relating to in-memory Blosc compression for
  @vdblink::points::AttributeArray::compress() AttributeArray@endlink
  now do nothing and have been marked deprecated resulting in memory savings
  for ABI=6+.

@par
Bug fixes:
- Fixed various signed/unsigned casting issues to resolve compiler warnings
  when moving points in point data grids.

@anchor v6_0_0_ABI_changes
@par
ABI changes:
- Added multiple new virtual functions to
  @vdblink::points::AttributeArray AttributeArray@endlink.
- Changed the order and size of member variables in
  @vdblink::points::AttributeArray AttributeArray@endlink
  and @vdblink::points::TypedAttributeArray TypedAttributeArray@endlink.

@par
API changes:
- Removed a number of methods that were deprecated in version&nbsp;5.0.0 or
  earlier.
- Removed the experimental @b ValueAccessor::newSetValue method.
- Deprecated @vdblink::points::AttributeArray::compress()
  AttributeArray@endlink methods relating to in-memory Blosc compression.

@par
Houdini:
- The Convert and To&nbsp;Polygons SOPs now correctly transfer vertex
  attributes when the output is a polygon soup.
- Added an option to the Visualize&nbsp;SOP to display leaf nodes as points.
- Renamed the Visualize&nbsp;SOP&rsquo;s <TT>leafmode</TT>,
  <TT>internalmode</TT>, <TT>tilemode</TT> and <TT>voxelmode</TT> parameters
  to <TT>leafstyle</TT>, <TT>internalstyle</TT>, etc. and converted them
  from ordinals to strings.
- Made various improvements to viewport rendering of point data grids.
- Added a <B>ParmFactory::setInvisible</B> method to allow parameters
  to be marked as hidden.  This is useful for multi-parms,
  whose child parameters cannot be made obsolete.
- Removed the option to use in-memory Blosc compression from the
  Points&nbsp;Convert&nbsp;SOP as this feature has now been deprecated.
- Made various small changes for Houdini&nbsp;17 compatibility.


@htmlonly <a name="v5_2_0_changes"></a>@endhtmlonly
@par
<B>Version 5.2.0</B> - <I>August 13, 2018</I>

@par
New features:
- Added @link points/PointAdvect.h tools@endlink to advect points
  stored in point data grids through velocity fields.
  <I>[Contributed&nbsp;by&nbsp;Dan&nbsp;Bailey]</I>
- For point data grids, voxel data can now be
  @vdblink::points::prefetch() prefetched@endlink independently of
  position or other attributes.
  <I>[Contributed&nbsp;by&nbsp;Dan&nbsp;Bailey]</I>
- Added @link points/PointSample.h tools@endlink to sample voxel values
  onto points stored in point data grids.
  <I>[Contributed&nbsp;by&nbsp;Double&nbsp;Negative]</I>

@par
Improvements:
- The @vdblink::tools::UniformPointScatter UniformPointScatter@endlink tool
  now generates points in &ldquo;points per volume&rdquo; mode even when
  the product of the density and the voxel volume is less than one,
  and the point count now varies continuously with the density.
- Added a minimum/maximum sphere count argument to the
  @vdblink::tools::fillWithSpheres() fillWithSpheres@endlink tool.
  (The previous version, now deprecated, supported only a maximum
  sphere count.)
- Added a method to the level set tracking tool to enable and disable
  @vdblink::tools::LevelSetTracker::setTrimming() trimming@endlink
  of voxels outside the narrow band.
  Previously, trimming was always enabled, which caused dense SDFs
  to be converted to narrow-band level sets.
- Added @b state methods to point data
  @link points/IndexFilter.h index filters@endlink to improve
  optimization opportunities.
  <I>[Contributed&nbsp;by&nbsp;Dan&nbsp;Bailey]</I>
- Added @vdblink::points::ActiveFilter active@endlink
  and @vdblink::points::InactiveFilter inactive@endlink value mask
  point data index filters.
  <I>[Contributed&nbsp;by&nbsp;Dan&nbsp;Bailey]</I>
- Replaced include/exclude group list parameters with filter functors
  in various point data functions.
  <I>[Contributed&nbsp;by&nbsp;Dan&nbsp;Bailey]</I>
- Refactored and simplified the
  @link points/PointCount.h point count@endlink API.
  <I>[Contributed&nbsp;by&nbsp;Dan&nbsp;Bailey]</I>
- Computing cumulative per-leaf point offsets is now parallelized.
  <I>[Contributed&nbsp;by&nbsp;Dan&nbsp;Bailey]</I>
- Made various small changes for Visual Studio&nbsp;2017 compatibility.
  <I>[Contributed by Edward&nbsp;Lam]</I>

@par
Bug fixes:
- Fixed a bug that could cause an infinite loop when iterating over
  an empty root node.
- Fixed namespace-related bugs in
  @vdblink::math::Tuple::isZero() Tuple::isZero@endlink
  and @vdblink::math::Mat::isZero() Mat::isZero@endlink that led to
  compile-time errors.
- Fixed type conversion bugs in the vector-to-vector <A HREF=
  "namespaceopenvdb_1_1v5__2_1_1math.html#rotation_v1_v2"><B>rotation</B></A>
  function that made it impossible for it to return a single-precision
  rotation matrix, and modified the function to accept @b Vec3 arguments
  of any value type.
- Fixed a bug in the @link MeshToVolume.h mesh to volume@endlink converter
  that made it uninterruptible in certain cases even though
  an interrupter was provided.
  <I>[Reported&nbsp;by&nbsp;Doug&nbsp;Epps]</I>

@par
Houdini:
- Added an option to the From&nbsp;Particles&nbsp;SOP to output an
  interior mask grid.
- Added options to the Metadata&nbsp;SOP to set the grid name
  and to propagate metadata to primitive attributes and vice-versa.
- Modified <A HREF=
  "http://www.sidefx.com/docs/hdk16.5/class_g_u___prim_v_d_b.html#af9274e93cc2d5d8d1f001aa7a286180a">
  <B>convertVolumesToVDBs</B></A> to set the output VDBs&rsquo; grid names
  to the names of the volume primitives.
- Added an option to the Offset&nbsp;Level&nbsp;Set,
  Renormalize&nbsp;Level&nbsp;Set, Smooth&nbsp;Level&nbsp;Set
  and Resize&nbsp;Narrow&nbsp;Band&nbsp;SOPs to enable and disable
  trimming of voxels outside the narrow band.
  Previously, trimming was always enabled, which caused dense SDFs
  to be converted to narrow-band level sets.
- Fixed a bug in the Resample&nbsp;SOP that prevented it from reading
  a reference VDB from the second input.
- Added an option to the Scatter&nbsp;SOP to scatter points only on
  an isosurface of a signed distance field.
- The Scatter&nbsp;SOP now generates points in Point&nbsp;Density mode
  even when the product of the density and the voxel volume is less than one,
  and the point count now varies continuously with the density.
- Added a minimum sphere count option to the To&nbsp;Spheres&nbsp;SOP.
- Added enable/disable toggles to the To&nbsp;Spheres&nbsp;SOP&rsquo;s
  minimum and maximum radius parameters and eliminated the world space
  radius parameters.
  The remaining minimum and maximum parameters, formerly the voxel space
  radii, are now used in both world unit and voxel unit modes.
- Added transform and rotation order options to the Transform&nbsp;SOP.
- Added support to the Advect&nbsp;Points&nbsp;SOP for advecting points
  stored in point data grids.
  <I>[Contributed&nbsp;by&nbsp;Dan&nbsp;Bailey]</I>
- Added support to the Sample&nbsp;Points&nbsp;SOP for sampling onto points
  stored in point data grids.
  <I>[Contributed&nbsp;by&nbsp;Double&nbsp;Negative]</I>


@htmlonly <a name="v5_1_0_changes"></a>@endhtmlonly
@par
<B>Version 5.1.0</B> - <I>April 10, 2018</I>

@par
New features:
- Added an option to
  @vdblink::points::deleteFromGroups() points::deleteFromGroups@endlink
  to delete the groups as well as the points.
  <I>[Contributed&nbsp;by&nbsp;Nick&nbsp;Avramoussis]</I>
- Added a @c header_test Makefile target that checks library header files
  for dependencies on missing or indirectly included headers.
  <I>[Contributed&nbsp;by&nbsp;Dan&nbsp;Bailey]</I>
- Added support for @vdblink::math::Mat3s Mat3s@endlink and
  @vdblink::math::Mat3d Mat3d@endlink point data
  @vdblink::points::TypedAttributeArray typed attributes@endlink.
  <I>[Contributed&nbsp;by&nbsp;Dan&nbsp;Bailey]</I>

@par
Improvements:
- Added per-test timings to <TT>vdb_test</TT> to help in identifying
  performance regressions.
- @vdblink::zeroVal zeroVal@endlink now returns a zero matrix instead of
  an identity matrix for @vdblink::math::Mat4s Mat4s@endlink
  and @vdblink::math::Mat4d Mat4d@endlink, and it is now also defined
  (and returns a zero matrix) for @vdblink::math::Mat3s Mat3s@endlink
  and @vdblink::math::Mat3d Mat3d@endlink.

@par
Python:
- Fixed a bug introduced in version&nbsp;3.2.0 that caused
  boolean and integer values added to a grid&rsquo;s metadata
  to be stored as floating-point values.

@par
Houdini:
- Added options to the Clip&nbsp;SOP to expand or shrink the clipping region
  and, when clipping to a camera frustum, to set the near and far
  clipping planes.
- Added output grid naming options to the Points&nbsp;Convert&nbsp;SOP.
- Added a Keep&nbsp;Original&nbsp;Geometry toggle to the
  Points&nbsp;Convert&nbsp;SOP and improved the efficiency of point unpacking.
  <I>[Contributed&nbsp;by&nbsp;Dan&nbsp;Bailey]</I>
- Added an option to the Points&nbsp;Delete&nbsp;SOP to delete point groups.
  <I>[Contributed&nbsp;by&nbsp;Nick&nbsp;Avramoussis]</I>
- Fixed a rare crash when extracting points from a point data primitive.
  <I>[Contributed by Jeff&nbsp;Lait]</I>
- Added a @b SOP_NodeVDB::evalStdString method that facilitates
  string parameter evaluation in expressions, e.g.,
  <TT>matchGroup(*gdp,&nbsp;evalStdString("group",&nbsp;time))</TT>.
- Removed the deprecated @b openvdb_houdini::validateGeometry function.
  Use @b convertGeometry instead.
- Added a @b SOP_NodeVDB::matchGroup overload that eliminates the need
  to @c const_cast the @b GU_Detail.
  <I>[Contributed by Jeff&nbsp;Lait]</I>
- Grid transforms are now more aggressively simplified, making it less likely
  to produce nonuniform voxels erroneously.
  <I>[Contributed by Jeff&nbsp;Lait]</I>
- Fixed a bug when copying and pasting a Create&nbsp;SOP that could cause
  the Voxel&nbsp;Size toggle to change state.
- Added a @b houdini_utils::OpFactory::setVerb method to register
  <A HREF="http://www.sidefx.com/docs/houdini/model/compile">
  compilable</A>&nbsp;SOPs.
- Made @b SOP_NodeVDB::cookMySop @c final (that is, non-overridable)
  to facilitate the implementation of compilable SOPs.
  Override @b SOP_NodeVDB::cookVDBSop instead.
  (In most cases, it suffices to rename @b cookMySop to @b cookVDBSop.)
- Renamed some parameters on the following SOPs to match the equivalent
  native Houdini nodes: Advect, Advect&nbsp;Points, Analysis, Combine, Filter,
  Fracture, From&nbsp;Particles, From&nbsp;Polygons, Morph&nbsp;Level&nbsp;Set,
  Occlusion&nbsp;Mask, Offset&nbsp;Level&nbsp;Set, Points&nbsp;Group, Resample,
  Resize&nbsp;Narrow&nbsp;Band, Smooth&nbsp;Level&nbsp;Set,
  Topology&nbsp;To&nbsp;Level&nbsp;Set, Vector&nbsp;Merge, and Visualize.
- Added @b SOP_VDBCacheOptions, a convenience base class for
  compilable&nbsp;SOPs.
  <I>[Contributed by Jeff&nbsp;Lait]</I>
- Converted most SOPs into compilable SOPs.


@htmlonly <a name="v5_0_0_changes"></a>@endhtmlonly
@par
<B>Version 5.0.0</B> - <I>November 6, 2017</I>

@par
<BLOCKQUOTE>
Some changes in this release (see @ref v5_0_0_ABI_changes "ABI changes" below)
alter the grid&nbsp;ABI so that it is incompatible with earlier versions of
the OpenVDB library, such as the ones built into Houdini up to and including
Houdini&nbsp;16.
To preserve ABI compatibility, when compiling OpenVDB or any dependent code
define the macro <TT>OPENVDB_ABI_VERSION_NUMBER=</TT><I>N</I>, where,
for example, <I>N</I> is 3 for Houdini&nbsp;15, 15.5 and&nbsp;16 and 4
for Houdini&nbsp;16.5.
</BLOCKQUOTE>

@par
New features:
- Added a @vdblink::getLibraryAbiVersionString()
  getLibraryAbiVersionString@endlink function, which returns a
  string such as <TT>"5.0.0abi3"</TT>.
- Added a @vdblink::WeakPtr weak pointer@endlink type alias for ABI
  compatibility.
- Metadata fields of unregistered types are no longer discarded after
  being read from a <TT>.vdb</TT> file, and although their values are not
  printable, they can be written back to disk.
- Added a @c DESTDIR_LIB_DIR Makefile variable for Linux multiarch support.
  <I>[Contributed&nbsp;by&nbsp;Mathieu&nbsp;Malaterre]</I>
- Added tools to create @link tools/PotentialFlow.h potential flow@endlink
  fields, as described in the 2017&nbsp;SIGGRAPH OpenVDB course.
  <I>[Contributed&nbsp;by&nbsp;Double&nbsp;Negative]</I>
- Added @link points/PointMask.h tools@endlink to create mask grids from
  point data grids and to compute
  @vdblink::points::pointCountGrid() point counts@endlink.
  <I>[Contributed&nbsp;by&nbsp;Dan&nbsp;Bailey]</I>
- Added @link points/PointScatter.h tools@endlink to scatter
  @ref secPtOverview "OpenVDB points" randomly throughout a volume.
  <I>[Contributed&nbsp;by&nbsp;Nick&nbsp;Avramoussis]</I>

@par
Improvements:
- Significantly improved the performance of point data grid
  @vdblink::points::MultiGroupFilter group filters@endlink.
  <I>[Contributed&nbsp;by&nbsp;Double&nbsp;Negative]</I>

@par
Bug fixes:
- Fixed bugs in the
  @vdblink::tools::ClosestSurfacePoint ClosestSurfacePoint@endlink tool&rsquo;s
  distance calculations that caused searches to produce incorrect results.
- Fixed a locking issue that affected multithreaded access to
  @vdblink::points::PointDataLeafNode PointDataLeafNode@endlink&zwj;s
  when delayed loading was in effect.
  <I>[Contributed&nbsp;by&nbsp;Dan&nbsp;Bailey]</I>

@anchor v5_0_0_ABI_changes
@par
ABI changes:
- Made @vdblink::tree::InternalNode InternalNode@endlink&rsquo;s destructor
  non-virtual.
- The @ref v4_0_2_delayed_load_fix "fix" for a delayed-loading race condition
  in the @vdblink::tree::LeafBuffer LeafBuffer@endlink class that was only
  partially rolled out in the previous release is now enabled on all platforms.
- Replaced a bit flag with an atomic integer in
  @vdblink::points::AttributeArray points::AttributeArray@endlink
  to address a threading issue during delayed loading.
  <I>[Contributed&nbsp;by&nbsp;Dan&nbsp;Bailey]</I>
- Deprecated the @c OPENVDB_2_ABI_COMPATIBLE and @c OPENVDB_3_ABI_COMPATIBLE
  macros in favor of a new @c OPENVDB_ABI_VERSION_NUMBER macro.
  The new macro defaults to the library major version number but can be
  set at compile time to an earlier version number to disable ABI changes
  since that version.
  (Older ABIs will not be supported indefinitely, however.)
  For example, compile OpenVDB and any dependent code with
  <TT>-DOPENVDB_ABI_VERSION_NUMBER=4</TT> to use the 4.x&nbsp;ABI.

@par
API changes:
- Replaced @b tools::ClosestSurfacePoint::initialize with
  @vdblink::tools::ClosestSurfacePoint::create()
  tools::ClosestSurfacePoint::create@endlink,
  which returns a newly-allocated and properly initialized object.
- Removed methods that were deprecated in version&nbsp;4.0.0 or earlier,
  including @b io::File::readGridPartial, @b points::initialize,
  @b points::uninitialize and @b util::PagedArray::pop_back.
- Deprecated @vdblink::IllegalValueException IllegalValueException@endlink
  in favor of @vdblink::ValueError ValueError@endlink.
- Changed the naming scheme for the
  @link OPENVDB_VERSION_NAME library namespace@endlink
  from <B>openvdb::v</B><I>X</I><B>_</B><I>Y</I><B>_</B><I>Z</I>
  to <B>openvdb::v</B><I>X</I><B>_</B><I>Y</I><B>abi</B><I>N</I>,
  where @e X, @e Y, @e Z and @e N are the major, minor, patch and ABI
  version numbers, respectively.
  The <B>abi</B><I>N</I> suffix is added only when the library is built
  using an older ABI version.

@par
Python:
- Reimplemented NumPy support for Boost&nbsp;1.65 compatibility.

@par
Houdini:
- Fixed bugs that caused the Ray&nbsp;SOP&rsquo;s closest surface point
  searches to produce incorrect results.
- Changed the @b VdbPrimCIterator::FilterFunc type from @b boost::function
  to @b std::function.
- Changed the @b houdini_utils::OpPolicyPtr type from @b boost:shared_ptr
  to @b std::shared_ptr.
- Debug-level log messages generated by OpenVDB are no longer forwarded
  to Houdini&rsquo;s error manager.
- Fixed a bug in the Read&nbsp;SOP that made it impossible to select among
  grids of the same name in a file.
- Added @b houdini_utils::ParmFactory::setAttrChoiceList, a convenience
  method for the creation of menus of attributes.
- Added a Potential&nbsp;Flow&nbsp;SOP.
  <I>[Contributed&nbsp;by&nbsp;Double&nbsp;Negative]</I>
- Added point data grid support to the Scatter&nbsp;SOP.
  <I>[Contributed&nbsp;by&nbsp;Nick&nbsp;Avramoussis]</I>
- Added mask and point count output options to the
  Points&nbsp;Convert&nbsp;SOP.
  <I>[Contributed&nbsp;by&nbsp;Dan&nbsp;Bailey]</I>


@htmlonly <a name="v4_0_2_changes"></a>@endhtmlonly
@par
<B>Version 4.0.2</B> - <I>July 28, 2017</I>
@par
New features:
- Added @vdblink::tools::compActiveLeafVoxels compActiveLeafVoxels@endlink,
  which composites active voxel values from a source tree into a destination
  tree.
  It is threaded and faster than existing tools that merge trees, however
  it operates only on leaf nodes.
- Added a <TT>vdb_test&nbsp;-f</TT> option that reads a list of tests
  to be run from a text file.
- Added functions for @link points/PointDelete.h deleting points@endlink
  from point data grids based on group membership.
  <I>[Contributed&nbsp;by&nbsp;Double&nbsp;Negative]</I>
- Enabled display of point data grids in <TT>vdb_view</TT>.
  <I>[Contributed&nbsp;by&nbsp;Nick&nbsp;Avramoussis]</I>
- Added a view mode indicator to <TT>vdb_view</TT>.
- Added @vdblink::math::Mat::isFinite() isFinite@endlink,
  @vdblink::math::Mat::isNan() isNan@endlink, and
  @vdblink::math::Mat::isZero() isZero@endlink methods to
  @vdblink::math::Mat math::Mat@endlink and added
  @vdblink::math::Tuple::isZero() isZero@endlink to
  @vdblink::math::Tuple math::Tuple@endlink.
- Added @vdblink::tools::interiorMask() tools::interiorMask@endlink,
  which constructs a boolean mask grid from the active voxels of an
  input grid or, if the input grid is a level set, from the interior
  voxels of the level set.
- Added @vdblink::math::CoordBBox::begin() begin@endlink
  and @vdblink::math::CoordBBox::end() end@endlink iterator methods
  (and related methods) to @vdblink::math::CoordBBox CoordBBox@endlink,
  so that it can be used in range-based <TT>for</TT>&nbsp;loops.
- The @link tools/Clip.h clip@endlink tool now accepts either a box,
  a mask grid or a camera frustum as the clipping region.
  The latter is new in this version.

@par
Improvements:
- Moved the @vdblink::math::Tuple::isFinite() isFinite@endlink,
  @vdblink::math::Tuple::isInfinite() isInfinite@endlink,
  and @vdblink::math::Tuple::isNan() isNan@endlink methods from
  @vdblink::math::Vec3 math::Vec3@endlink et&nbsp;al.
  to @vdblink::math::Tuple math::Tuple@endlink.

@par
Bug fixes:
- @anchor v4_0_2_delayed_load_fix
  Fixed a delayed-loading race condition that could result in crashes.
  <I>[Reported&nbsp;by&nbsp;Dan&nbsp;Bailey]</I>
  <BLOCKQUOTE>
  @b Note: To preserve ABI compatibility, this fix is currently enabled
  only on platforms for which the alignment of a
  <TT>tbb::atomic&lt;uint32_t&gt;</TT> is the same as for a @c uint32_t.
  On other platforms, warnings will be logged during OpenVDB initialization,
  and it is recommended to disable delayed loading in that case (for example,
  by defining the environment variable @c OPENVDB_DISABLE_DELAYED_LOAD).
  </BLOCKQUOTE>
- Fixed a delayed-loading memory leak in the
  @vdblink::points::PointDataLeafNode PointDataLeafNode@endlink.
  <I>[Contributed&nbsp;by&nbsp;Double&nbsp;Negative]</I>
- Changed the random number seeding mechanism for <TT>.vdb</TT> file UUIDs
  to avoid duplicate&nbsp;IDs.
  <I>[Reported&nbsp;by&nbsp;Jason&nbsp;Lefley]</I>
- Fixed an off-by-one bug in the
  @vdblink::tools::GridResampler resampler@endlink that produced grid patterns
  of missing interior voxels for scale factors greater than one.

@par
Houdini:
- As of Houdini&nbsp;16.0.549, @c houdini_utils::OpFactory can generate
  help cards for operators automatically.
  New @c OpFactory::setDocumentation and @c ParmFactory::setDocumentation
  methods allow one to add custom help text in
  <A HREF="http://www.sidefx.com/docs/houdini/help/format">wiki markup</A>
  format.
- Added help cards for all SOPs.  Houdini&nbsp;16.0.578 or later is required.
  <I>[Contributed&nbsp;by&nbsp;Dan&nbsp;Bailey&nbsp;and&nbsp;SideFX]</I>
- The Extended Operator Info window in Houdini&nbsp;16 now renders correctly
  for OpenVDB SOPs, instead of displaying a Python stack trace.
  <I>[Contributed&nbsp;by&nbsp;Dan&nbsp;Bailey]</I>
- Added a Points Delete SOP for deleting points from point data grids
  based on group membership.
  <I>[Contributed&nbsp;by&nbsp;Double&nbsp;Negative]</I>
- Added a Mantra VRAY procedural and a delayed load SHOP for rendering
  point data grids.
  Houdini&nbsp;16 is required.
  <I>[Contributed&nbsp;by&nbsp;Double&nbsp;Negative]</I>
- Replaced the Combine SOP&rsquo;s &ldquo;A/B&nbsp;Pairs&rdquo;
  and &ldquo;Flatten&rdquo; toggles with a menu of collation options
  that include flattening only <I>A</I>&nbsp;grids and flattening groups
  of <I>A</I>&nbsp;grids independently.
- Added a slider to the Remove Divergence SOP to set the error tolerance
  for the pressure solver.
- Added value type conversion options (for VDB output) to the Convert&nbsp;SOP.
- Added a Densify SOP that replaces active tiles with leaf voxels.
- Fixed a bug in the Rasterize Points&nbsp;SOP that capped density values
  to one instead of to the particles&rsquo; densities.
- The Convert and To&nbsp;Polygons SOPs now accept grids of any type
  as surface masks, not just level set or SDF grids.
- Added an option to the Clip&nbsp;SOP to clip to a camera frustum.


@htmlonly <a name="v4_0_1_changes"></a>@endhtmlonly
@par
<B>Version 4.0.1</B> - <I>March 8, 2017</I>
@par
New features:
- Added functions to util/logging.h to simplify configuration of the
  logging system (via command-line arguments, in particular).
- Added @vdblink::tree::LeafManager::activeLeafVoxelCount()
  LeafManager::activeLeafVoxelCount@endlink, a faster, threaded
  alternative to @vdblink::tree::Tree::activeLeafVoxelCount()
  Tree::activeLeafVoxelCount@endlink.
- Added a <TT>-shuffle</TT> option that causes <TT>vdb_test</TT>
  to run unit tests in random order, which can help to identify
  unintended dependencies between tests.
- Added @c vdb_lod, a command-line tool to generate volume mipmaps
  for level-of-detail effects.
- Added methods to compute the median value of
  @vdblink::tree::LeafNode::medianOn() active@endlink,
  @vdblink::tree::LeafNode::medianOff() inactive@endlink
  or @vdblink::tree::LeafNode::medianAll() all@endlink voxels in leaf nodes.

@par
Improvements:
- Added a @vdblink::Metadata::str() Metadata::str@endlink specialization
  for @vdblink::StringMetadata StringMetadata@endlink that eliminates
  the overhead of writing to a string stream.
- Made various minor improvements to @vdblink::util::PagedArray
  util::PagedArray@endlink.
- Added an @c install_lib build target to the Makefile.
  <I>[Contributed&nbsp;by&nbsp;Double&nbsp;Negative]</I>
- Added @subpage points "documentation" and Cookbook
  @ref openvdbPointsHelloWorld "examples" for OpenVDB&nbsp;Points.
  <I>[Contributed&nbsp;by&nbsp;Double&nbsp;Negative]</I>
- Registration of OpenVDB&nbsp;Points grid and attribute types is now
  handled in @vdblink::initialize() openvdb::initialize@endlink,
  and @vdblink::points::initialize() points::initialize@endlink
  and @vdblink::points::uninitialize() points::uninitialize@endlink
  are therefore deprecated.
- Extended multi-pass I/O to handle a variable number of passes per leaf node.
  <I>[Contributed&nbsp;by&nbsp;Double&nbsp;Negative]</I>
- Addressed a name conflict between macros in util/NodeMasks.h and symbols in
  the <A HREF="http://eigen.tuxfamily.org/index.php?title=Main_Page">Eigen</A>
  library.
  <I>[Reported&nbsp;by&nbsp;Trevor&nbsp;Thomson]</I>

@par
Bug fixes:
- The @vdblink::tools::fillWithSpheres() fillWithSpheres@endlink
  and @vdblink::tools::ClosestSurfacePoint ClosestSurfacePoint@endlink
  tools now correctly handle isosurfaces outside the input volume&rsquo;s
  narrow band.
- The @vdblink::tools::MultiResGrid MultiResGrid@endlink tool
  now supports all standard grid types, including
  @vdblink::BoolGrid BoolGrid@endlink and @vdblink::MaskGrid MaskGrid@endlink.
- @vdblink::tree::LeafNode::fill() LeafNode::fill@endlink now correctly clips
  the fill region to the node&rsquo;s bounding box.
- @vdblink::Grid::denseFill() Grid::denseFill@endlink no longer densifies
  all existing active tiles, and it now correctly handles both active
  and inactive fill values.
- Fixed a bug that caused @vdblink::tools::copyToDense()
  tools::copyToDense@endlink to only partially populate the output array
  when delayed loading was in effect.
  <I>[Reported&nbsp;by&nbsp;Stuart&nbsp;Levy]</I>
- Fixed an issue with duplicate registration of
  @link points/PointDataGrid.h PointDataGrid@endlink attribute types.
  <I>[Reported&nbsp;by&nbsp;SideFX]</I>
- Fixed an uninitialized memory bug in the
  @vdblink::tools::meshToVolume() mesh to volume@endlink converter.
  <I>[Reported&nbsp;by&nbsp;SideFX]</I>
- Fixed a thread race condition in
  @vdblink::math::QuantizedUnitVec QuantizedUnitVec@endlink
  that could cause it to produce incorrect results.
  <I>[Contributed by Jeff&nbsp;Lait]</I>
- Fixed a dangling pointer bug in the
  @vdblink::tools::ParticleAtlas particle atlas@endlink tool.
  <I>[Contributed&nbsp;by&nbsp;SideFX]</I>
- Grid operators (@vdblink::tools::divergence() divergence@endlink,
  @vdblink::tools::gradient() gradient@endlink, etc.) now produce
  correct results even for grids with active tile values.
- Fixed a bug when writing an out-of-core
  @vdblink::points::AttributeArray points::AttributeArray@endlink
  that could cause corruption of the metadata associated with the array.
  <I>[Contributed&nbsp;by&nbsp;Double&nbsp;Negative]</I>

@par
Python:
- Added functions @c getLoggingLevel, @c setLoggingLevel, and
  @c setProgramName, to allow configuration of the logging system.

@par
Houdini:
- Fixed a crash in the Ray SOP when the user selected an isosurface
  outside the target volume&rsquo;s narrow band.
- The LOD SOP now supports all standard grid types, including boolean grids.
- Added @c houdini_utils::ParmFactory::setGroupChoiceList, a convenience
  method for the creation of menus of primitive groups.
- Made various small changes for Houdini&nbsp;16 compatibility.
  <I>[Contributed&nbsp;by&nbsp;SideFX]</I>
- The Create SOP now supports matching the new grids&rsquo; transform,
  voxel size, and topology to a reference grid.
  If the topology is being matched, it can optionally be resampled
  to a different voxel size.
- Added some support for point data grids to the Clip,
  Topology&nbsp;To&nbsp;Level&nbsp;Set and Visualize SOPs.
  <I>[Contributed&nbsp;by&nbsp;Double&nbsp;Negative]</I>
- Compression is no longer enabled by default in the
  Points&nbsp;Convert&nbsp;SOP for normals and colors, because they are
  not guaranteed to have a [0,&nbsp;1] range.
  <I>[Contributed&nbsp;by&nbsp;Double&nbsp;Negative]</I>
- Added a 16-bit truncation compression option to the
  Points&nbsp;Convert&nbsp;SOP.
  <I>[Contributed&nbsp;by&nbsp;Double&nbsp;Negative]</I>
- Fixed a build issue with the GR_PrimVDBPoints render hook plugin
  that could cause @c hython to report a DSO error.
  <I>[Reported&nbsp;by&nbsp;Double&nbsp;Negative]</I>
- Added an @c install_lib build target to the Makefile.
- Rewrote the Remove&nbsp;Divergence SOP to actually remove divergence from
  vector fields on collocated grids, and added support for stationary
  and moving obstacles and an option to output a pressure field.
- The Analysis&nbsp;SOP now produces correct results for grids with active
  tile values.
- Added a sparse/dense toggle to the Fill&nbsp;SOP.
- Added @c openvdb_houdini::startLogForwarding,
  @c openvdb_houdini::stopLogForwarding
  and @c openvdb_houdini::isLogForwarding, which control the forwarding
  of log messages to Houdini&rsquo;s error manager.
  Forwarding of library warnings and error messages is now enabled
  by default for SOPs when OpenVDB is built with
  <A HREF="http://log4cplus.sourceforge.net/">log4cplus</A>.


@htmlonly <a name="v4_0_0_changes"></a>@endhtmlonly
@par
<B>Version 4.0.0</B> - <I>November 15, 2016</I>
@par
Highlights:
- Incorporated Double&nbsp;Negative&rsquo;s
  <A HREF="https://github.com/dneg/openvdb_points_dev">
  OpenVDB&nbsp;Points</A> library.
- Introduced some C++11 constructs.
  A&nbsp;C++11-compatible compiler is now required.
- Blosc-compressed <TT>.vdb</TT> files are now as much as 20% smaller.
- Vector-valued grids are now constructed and destroyed much faster.
  <BLOCKQUOTE>
  @b Note: This change and other changes in this release
  (see @ref v4_0_0_ABI_changes "ABI changes" below) alter the grid&nbsp;ABI
  so that it is incompatible with earlier versions of the OpenVDB library,
  such as the ones built into Houdini&nbsp;15, 15.5 and&nbsp;16.
  To disable these changes and preserve ABI compatibility, define
  the macro @c OPENVDB_3_ABI_COMPATIBLE when compiling OpenVDB
  or any code that depends on OpenVDB.
  </BLOCKQUOTE>

@par
New features:
- Added an option to the @link PointScatter.h point scattering@endlink tools
  to specify how far each point may be displaced from the center of its
  host voxel or tile.
- Added a toggle to the @vdblink::tools::clip() clip@endlink tool
  to invert the clipping mask.
- Custom leaf node implementations may now optimize their file layout
  by inheriting from @vdblink::io::MultiPass io::MultiPass@endlink.
  Voxel data for grids with such leaf nodes will be written and read in
  multiple passes, allowing blocks of related data to be stored contiguously.
  <I>[Contributed&nbsp;by&nbsp;Double&nbsp;Negative]</I>
- Added @vdblink::tree::Tree::unallocatedLeafCount()
  Tree::unallocatedLeafCount@endlink, which returns the number of leaf
  nodes with unallocated data buffers (typically due to delayed loading).

@par
Improvements:
- Vector-valued grids are now constructed and destroyed much faster.
- Changed @vdblink::math::Coord Coord@endlink&rsquo;s data representation
  to facilitate C++11 uniform initialization.
- Delayed loading from @vdblink::io::File io::Files@endlink is now faster
  due to the use of seeks instead of reads.
  <I>[Contributed&nbsp;by&nbsp;Double&nbsp;Negative]</I>
- Made many small changes to address type conversion and other warnings
  reported by newer compilers, including Clang&nbsp;3.8.
- Improved Blosc compression ratios and write times by increasing
  the block size.
  <I>[Contributed&nbsp;by&nbsp;Dan&nbsp;Bailey]</I>

@par
Bug fixes:
- Fixed a bug that caused topology operations
  (@vdblink::Grid::topologyUnion() union@endlink,
  @vdblink::Grid::topologyIntersection() intersection@endlink
  and @vdblink::Grid::topologyDifference() difference@endlink) on
  @vdblink::MaskGrid MaskGrids@endlink to sometimes produce incorrect results.
  (MaskGrids are used internally in a number of tools.)
- Changed @vdblink::GridBase::copyGrid() GridBase::copyGrid@endlink and
  @vdblink::Grid::copy() Grid::copy@endlink to close const-correctness holes.
- @vdblink::tools::fillWithSpheres() tools::fillWithSpheres@endlink now
  returns an empty list of spheres instead of crashing when the user selects
  an isosurface that lies outside the bounding volume&rsquo;s narrow band.
- Fixed a null pointer dereference when copying grids that were loaded
  with @c io::File::readGridPartial.
  <I>[Reported&nbsp;by&nbsp;Nick&nbsp;Avramoussis]</I>

@anchor v4_0_0_ABI_changes
@par
ABI changes:
- Added a @vdblink::tree::NodeUnion NodeUnion@endlink template specialization
  for non-POD value types that significantly expedites construction and
  destruction of vector-valued grids.
- Changed @vdblink::math::Coord Coord@endlink&rsquo;s data representation
  to facilitate C++11 uniform initialization.
- Replaced occurrences of <TT>boost::shared_ptr</TT> with
  <TT>std::shared_ptr</TT>.
- Changed @vdblink::GridBase::copyGrid() GridBase::copyGrid@endlink and
  @vdblink::Grid::copy() Grid::copy@endlink to close const-correctness holes.
- Added virtual function @vdblink::tree::Tree::unallocatedLeafCount()
  Tree::unallocatedLeafCount@endlink.

@par
API changes:
- Introduced some C++11 constructs.
  A&nbsp;C++11-compatible compiler is now required.
- Added a parameter to the @link PointScatter.h point scattering@endlink
  tools to control the displacement of each point from the center of
  its host voxel or tile.
  The default behavior, as before, is to allow each point to be placed
  (randomly) anywhere within its voxel or tile.
- Renamed @c LeafManager::getPreFixSum to
  @vdblink::tree::LeafManager::getPrefixSum()
  LeafManager::getPrefixSum@endlink.
- Made @c LeafNode::Buffer a top-level class and renamed it to
  @vdblink::tree::LeafBuffer LeafBuffer@endlink.
  <I>[Contributed&nbsp;by&nbsp;Double&nbsp;Negative]</I>
- Deprecated @c io::File::readGridPartial in favor of delayed loading.
- @c tools::ClosestSurfacePoint::initialize now returns a boolean
  indicating whether initialization was successful.
- Dropped the @c CopyPolicy enum and added
  @vdblink::GridBase::copyGridWithNewTree() GridBase::copyGridWithNewTree@endlink
  and @vdblink::Grid::copyWithNewTree() Grid::copyWithNewTree@endlink in order
  to close const-correctness holes that allowed newly-constructed,
  non-<TT>const</TT> grids to share their trees with existing
  <TT>const</TT> grids.  (Where that behavior is still required, use a
  @vdblink::ConstPtrCast ConstPtrCast@endlink.)

@par
Python:
- Fixed a build issue with Python&nbsp;3 and NumPy.
  <I>[Contributed&nbsp;by&nbsp;Jonathan&nbsp;Scruggs]</I>

@par
Houdini:
- Certain changes in this release (see @ref v4_0_0_ABI_changes "ABI changes"
  above) alter the grid&nbsp;ABI so that it is incompatible with earlier
  versions of the OpenVDB library, such as the ones built into
  Houdini&nbsp;15, 15.5 and&nbsp;16.
  To disable these changes and preserve ABI compatibility, define
  the macro @c OPENVDB_3_ABI_COMPATIBLE when compiling OpenVDB
  or any code that depends on OpenVDB.
- Introduced some C++11 constructs that are incompatible with
  versions of Houdini older than&nbsp;15.0.
- Fixed a bug in the Rasterize Points SOP that caused vector-valued attributes
  to be transferred as scalars.
  <I>[Contributed&nbsp;by&nbsp;Double&nbsp;Negative]</I>
- Added a toggle to the Clip SOP to invert the clipping mask.
- Added a slider to the Scatter SOP to specify how far each point
  may be displaced from the center of its host voxel or tile.


@htmlonly <a name="v3_2_0_changes"></a>@endhtmlonly
@par
<B>Version 3.2.0</B> - <I>August 10, 2016</I>

@par
Highlights:
- New features: tool to produce and store a sequences of progressively
  lower resolution grids (mipmaps), an acceleration structure for fast
  range and nearest-neighbor searches on particles, arbitrary volume
  and level set specific segmentation tools, a new binary mask grid
  type and an efficient point to level set conversion scheme.
- Optimizations: Faster volume to mesh conversion and threaded grid
  destruction, morphological dilation, csg operations and fracture tool.
- New Houdini nodes: Segment, LOD and Topology To Level Set.

@par
New features:
- Added @link MultiResGrid.h tools::MultiResGrid@endlink a tool to
  produce and store a sequences of progressively lower resolution
  grids (mipmaps).
- Added @link ParticleAtlas.h tools::ParticleAtlas@endlink an acceleration
  structure for fast range and nearest-neighbor searches on particles, points
  with radius.
- Added @vdblink::tools::segmentActiveVoxels() segmentActiveVoxels@endlink,
  which operates on grids of arbitrary type and separates connected components
  of a grid&rsquo;s active voxels into distinct grids or trees.
- Added @vdblink::tools::segmentSDF() segmentSDF@endlink, which separates
  disjoint signed-distance-field surfaces into distinct grids or trees.
- Added @vdblink::tools::extractActiveVoxelSegmentMasks()
  extractActiveVoxelSegmentMasks@endlink, which constructs a mask
  for each connected component of a grid&rsquo;s active voxels.
- Added threaded level-set CSG tools
  @vdblink::tools::csgUnionCopy() csgUnionCopy@endlink,
  @vdblink::tools::csgIntersectionCopy() csgIntersectionCopy@endlink
  and @vdblink::tools::csgDifferenceCopy() csgDifferenceCopy@endlink,
  which, unlike the existing CSG tools, produce new grids rather than
  modifying their input grids.
  These new tools are faster and use less memory than the existing tools
  (if only because the input grids never need to be deep-copied).
- Added a threaded @vdblink::tools::dilateActiveValues dilateActiveValues()@endlink
  tool with tile value support.
- Added a @vdblink::tools::PointsToMask PointsToMask@endlink tool,
  which activates voxels that intersect points from a given list.
- Added a new @link openvdb.h MaskGrid@endlink type that uses a single
  bit-field to represent both voxel values and states for the
  @link tree/LeafNodeMask.h leafnode@endlink to reduce memory usage.
- Added a @vdblink::tools::topologyToLevelSet() topologyToLevelSet@endlink tool
  that generates a level set from the implicit boundary between active and
  inactive voxels in an input grid of arbitrary type.
- Added @link LevelSetPlatonic.h tools::LevelSetPlatonic@endlink a new tool
  that produces narrow-band level sets of the five Platonic solids.
- Added @vdblink::tools::extractIsosurfaceMask() extractIsosurfaceMask@endlink
  which masks voxels that intersect the implicit surface defined by the
  given isovalue.
- Added a @vdblink::tree::LeafManager::getPrefixSum() getPrefixSum@endlink
  method to the @vdblink::tree::LeafManager LeafManager@endlink, for
  user-managed external buffers.
- Added a @vdblink::tools::Dense::print() print@endlink method to the
  @vdblink::tools::Dense Dense@endlink grid class.
- Added the @vdblink::math::CoordBBox::Iterator CoordBBox::Iterator@endlink
  class to conveniently iterate over coordinates covered a CoordBBox.
- Added bit-wise operations to the @vdblink::math::CoordBBox CoordBBox@endlink
  class.
- New component wise constructor for the @vdblink::math::CoordBBox
  CoordBBox@endlink class as well as the method
  @vdblink::math::CoordBBox::getCornerPoints CoordBBox::getCornerPoints@endlink.
- Added a new @vdblink::tree::LeafManager LeafManager@endlink constructor to
  create the structure from an existing array of leafnodes.
- Added active tile count to @vdblink::tree::Tree::print Tree::print@endlink.
- Added the templated @vdblink::math::MinMax MinMax@endlink class to compute the
  extrema of arbitrary value types.
- Added @vdblink::Grid::sparseFill() sparseFill@endlink and
  @vdblink::Grid::denseFill() denseFill@endlink methods to the Grid, Tree and
  RootNode classes.

@par
Improvements:
- Complete overhaul of the @vdblink::tools::VolumeToMesh VolumeToMesh@endlink tool
  brings significant performance improvements and enhanced region masking,
  tile support and bool volume surfacing.
- Improved the performance, parallel scaling and memory usage,
  of @vdblink::tools::LevelSetFracture tools::LevelSetFracture@endlink and
  updated to use the new @vdblink::tools::segmentSDF() segmentSDF@endlink scheme.
- Improved the performance of
  @vdblink::tools::LevelSetAdvection tools::LevelSetAdvection@endlink by up to
  five times.
- Improved the performance of @vdblink::tree::Tree::voxelizeActiveTiles()
  Tree::voxelizeActiveTiles@endlink by means of multi-threading.
- Improved the performance of the
  @vdblink::tools::meshToVolume() mesh-to-volume converter@endlink,
  particularly for large narrow-band widths and for signed distance fields
  with dense interior regions.
- Threaded the Tree destructor and the
  @vdblink::tree::Tree::clear() Tree::clear@endlink method.
- Added a parameter to the
  @vdblink::tools::signedFloodFill() signedFloodFill@endlink and
  @vdblink::tools::signedFloodFillWithValues() signedFloodFillWithValues@endlink
  tools to constrain the flood fill to specific levels of the tree.
- Added @vdblink::tree::LeafManager::reduce LeafManager::reduce@endlink and
  similar methods to @vdblink::tree::NodeManager NodeManager@endlink
  <I>[Contributed by Brett&nbsp;Tully]</I>
- Improved constructors of @vdblink::math::Mat3 math::Mat3@endlink and
  @vdblink::math::Mat4 Mat4@endlink.
- Added @vdblink::math::Mat3::cofactor Mat3::cofactor@endlink.
- Added @vdblink::math::Mat3::setRows Mat3::setRows@endlink,
  @vdblink::math::Mat4::setRows Mat4::setRows@endlink,
  @vdblink::math::Mat3::setColumns Mat3::setColumns@endlink and
  @vdblink::math::Mat4::setColumns Mat4::setColumns@endlink.
- Added @vdblink::util::NodeMask::isConstant NodeMask::isConstant@endlink
  method for faster bit processing.
- @vdblink::tools::prune tools::prune@endlink performs an improved estimate
  of tile values by means of medians.
- Added toggle to switch between cell centered and node centered transforms
  to @vdblink::tools::PointPartitioner tools::PointPartitioner@endlink

@par
Bug fixes:
- Fixed a bug in @vdblink::tools::LevelSetAdvection tools::LevelSetAdvection@endlink
  that could cause non-deterministic behavior.
  <I>[Reported by Jeff&nbsp;Lait]</I>
- Fixed a bug that allowed for unexpected implicit conversion
  between grids of different value types.
- Fixed a bug whereby the origins of leaf nodes with value type @c bool
  were ignored during equality comparisons.
- The @vdblink::tools::GridTransformer grid transformer tool@endlink
  now correctly handles affine transforms with shear and/or reflection.
- Fixed a bug in the
  @vdblink::tools::meshToVolume() mesh-to-volume converter@endlink
  that could produce incorrect distances for large bandwidths.
- Fixed a bug in @vdblink::tools::meshToVolume() mesh-to-volume converter@endlink
  that produced different results on machines with different core counts.
- Fixed a threading bug in the
  @vdblink::tools::compReplace() compReplace@endlink tool
  that could cause crashes.
- Resolved a floating-point exception in
  @vdblink::math::QuantizedUnitVec::pack() math::QuantizedUnitVec::pack@endlink
  caused by calling the method with a zero-length vector.
  <I>[Contributed by Rick&nbsp;Hankins]</I>
- Improved the API of @vdblink::tools::Dense Dense@endlink with non-const
  access methods.
- Fixed a potential threading bug in @vdblink::io::Queue io::Queue@endlink.
  <I>[Contributed by Josip&nbsp;Šumečki]</I>
- Fixed a possible division-by-zero bug in openvdb/tools/LevelSetAdvect.h.
  <I>[Contributed by Rick&nbsp;Hankins]</I>
- Corrected the @vdblink::math::outerProduct outer product@endlink method
  to not return the transpose result.
  <I>[Contributed by Gergely&nbsp;Klar]</I>
- Fixed a memory overallocation issue in
  @vdblink::tools::VolumeAdvection VolumeAdvection@endlink.
- Fix bug in
  @vdblink::tools::VolumeToMesh tools::VolumeToMesh@endlink
  failing to clear its state when exiting early.
  <I>[Contributed by Edward&nbsp;Lam]</I>
- Fixed bug in @vdblink::tools::PointIndexIterator::worldSpaceSearchAndUpdate
  tools::PointIndexIterator::worldSpaceSearchAndUpdate@endlink
  that resulted in missing point indices.
  <I>[Reported by Rick&nbsp;Hankins]</I>
- Fixed Windows build issues in unit tests.
  <I>[Contributed by Edward&nbsp;Lam and Steven&nbsp;Caron]</I>
- Fixed @vdblink::math::isApproxZero() isApproxZero@endlink so that it works
  correctly when tolerance is zero.
  <I>[Reported by Joshua&nbsp;Olson]</I>
- Fixed bugs in @vdblink::tree::NodeUnion NodeUnion@endlink that could cause
  crashes.
- Fixed memory leak in
  @vdblink::tools::mesh_to_volume_internal::ExpandNarrowband
  tools::mesh_to_volume_internal::ExpandNarrowband@endlink
  <I>[Reported by K&eacute;vin&nbsp;Dietrich]</I>
- Fixed parameter type inconsistencies in @link math/Stencils.h@endlink and
  @link tools/RayIntersector.h@endlink.
  <I>[Contributed by K&eacute;vin&nbsp;Dietrich and Nick&nbsp;Avramoussis]</I>
- Fixed a bug in the @vdblink::tools::VolumeToMesh VolumeToMesh@endlink tool that
  produced artifacts for adaptive surface extraction on clipped level sets.
  <I>[Reported by Jeff&nbsp;Lait]</I>
- Corrected empty grid background value in
  @vdblink::tools::meshToVolume() mesh-to-volume converter@endlink
  <I>[Contributed by Jeff&nbsp;Lait]</I>
- Fixed a bug in @vdblink::tools::volumeToMesh volume-to-mesh converter@endlink
  that could produce NaNs.<I>[Reported by Rick Hankins]</I>
- Fixed a bug in the "Advect Points SOP" that could cause a crash when
  the input grids were of incorrect type.<I>[Reported by SideFX]</I>

@par
API changes:
- Deprecated @c math::Mat3::setBasis and @c math::Mat4::setBasis.
- Renamed @c GudonovsNormSqrd to
  @vdblink::math::GodunovsNormSqrd GodunovsNormSqrd@endlink
  <I>[Contributed by Branislav&nbsp;Radjenovic]</I>
- Renamed @c ValueType to @c PosType in the PointArray interface.
- Deprecated tree::Tree::addLeaf(LeafNode&) and added
  tree::Tree::addLeaf(LeafNode*).

@par
Python:
- Updated the Python module for Python&nbsp;3 compatibility.
- Updated the Python module for Boost 1.60 compatibility, to address
  &ldquo;no to_python (by-value) converter found&rdquo; exceptions.

@par
Maya:
- Fixed bugs related to data ownership, and improved error checking.
  <I>[Contributed by Crawford&nbsp;Doran]</I>
- Updated the Read and Write DAG nodes to support file sequences and
  subframe evaluation.

@par
Houdini:
- Added a Segment SOP that separates a grid&rsquo;s connected components
  into distinct grids.
- Added a LOD SOP that produces a sequences of progressively lower
  resolution grids.
- Added a Topology To Level Set SOP that generates a narrow-band
  signed distance field / level set from the interface between active
  and inactive voxels in an arbitrary grid.
- Revamped the From Particles SOP UI and added a more efficient level set
  conversion method that supports Houdini 15 packed points.
- Updated the Rasterize Points SOP with support for frustum transforms,
  sub region masking and orientation logic that matches the native
  Copy SOP&rsquo;s orientation.
- Updated the Platonic SOP with support for all five Platonic solids.
- Added hooks for registering SOP_NodeVDB text callbacks for different
  grid types. <I>[Contributed by Nick&nbsp;Avramoussis]</I>
- The Resample and Combine SOPs now correctly handle affine transforms
  with shear and/or reflection.
- Removed the StaggeredBoxSampler code path in SOP_OpenVDB_Advect because it
  introduces bias.
  <I>[Contributed by Fredrik&nbsp;Salomonsson]</I>
- Fixed a bug in the Ray SOP whereby the distance attribute was created
  with the wrong data type. <I>[Contributed by Nick&nbsp;Avramoussis]</I>
- The From Polygon SOP now allows the user to either specify the voxel
  count along an axis or the voxel size in world units (the only option
  in the past).

@htmlonly <a name="v3_1_0_changes"></a>@endhtmlonly
@par
<B>Version 3.1.0</B> - <I>October 1, 2015</I>

@par
Highlights:
- New features: advection of arbitrary volumes, general-purpose
  preconditioned linear solver and Poisson solver, segmentation
  of topologically-enclosed regions of a volume, new and faster bitmask
  operators, concurrent paged array, volume diagnostics
- Optimizations: threaded grid constructors and topology operations;
  faster mesh to volume conversion, SDF to fog volume conversion
  and grid pruning; faster, unbounded particle partitioning
- New Houdini nodes: Advect, Diagnostics, Rasterize Points, Remap,
  Remove Divergence, Sort Points

@par
New features:
- Added a @vdblink::tools::VolumeAdvection volume advection@endlink tool
  for sparse advection of non-level-set volumes.
- Added a preconditioned
  @vdblink::math::pcg::solve() conjugate gradient solver@endlink.
- Added a @vdblink::tools::poisson::solve() Poisson solver@endlink
  for functions sampled on grids.
- Added @vdblink::tools::extractEnclosedRegion extractEnclosedRegion@endlink,
  which detects topologically-enclosed (watertight) exterior regions (cavities)
  that can result from CSG union operations between level sets with concavities
  that are capped.
  (See the unit test @c TestPoissonSolver::testSolveWithSegmentDomain
  for an example in which this tool is used to identify regions of trapped
  fluid when solving for pressure in a volume of incompressible fluid.)
- Added @vdblink::util::PagedArray PagedArray@endlink, a concurrent,
  dynamic linear array data structure with fast <I>O</I>(1) value access
  (both random and sequential).
- Added @vdblink::tools::Sampler Sampler@endlink, which provides a unified API
  for both staggered and non-staggered interpolation of various orders.
- Added equality and inequality operators to
  @vdblink::Metadata Metadata@endlink and @vdblink::MetaMap MetaMap@endlink.
- Added @vdblink::tools::CheckLevelSet CheckLevelSet@endlink and
  @vdblink::tools::CheckFogVolume CheckFogVolume@endlink tools that
  perform various tests on symmetric, narrow-band level sets and fog volumes,
  respectively, to diagnose potential issues.
- Added support for value accessors that are not registered with their trees.
  (Bypassing accessor registration can improve performance in rare cases
  but should be used with caution, since the accessor will be left in an
  invalid state if the tree topology is modified.)
- Added a @vdblink::tree::Tree::stealNodes() stealNodes@endlink method that
  transfers ownership of all nodes in a tree of a certain type and inserts
  them into a linear array.
- Added a @vdblink::tools::createLevelSetBox() tools::createLevelSetBox@endlink
  factory function for level-set grids.
- Added @vdblink::tools::Dense::offsetToCoord() Dense::offsetToCoord@endlink.
- Added @vdblink::tree::LeafBuffer::data() LeafNode::Buffer::data@endlink,
  which provides direct access to a leaf node&rsquo;s voxel value array,
  avoiding out-of-core overhead.  Use with caution.
- Added a @vdblink::util::NodeMask::foreach() NodeMask::foreach@endlink method
  for efficient evaluation of complex bitwise operations.
- Added a bitwise difference method to
  @vdblink::util::NodeMask::operator-=() NodeMask@endlink.
- Added a @c -version option to @c vdb_print, @c vdb_render and @c vdb_view.

@par
Improvements:
- Deep, conversion and topology copy @vdblink::Grid Grid@endlink constructors
  are now threaded and up to five times faster.
- @vdblink::Grid::topologyUnion() Grid::topologyUnion@endlink,
  @vdblink::Grid::topologyIntersection() Grid::topologyIntersection@endlink, and
  @vdblink::Grid::topologyDifference() Grid::topologyDifference@endlink are now
  much faster due to threading.
- Significantly improved the performance, parallel scaling and memory usage
  of the @vdblink::tools::meshToVolume() mesh to volume@endlink converter,
  and implemented a more robust inside/outside sign classification scheme.
- Reimplemented the
  @vdblink::tools::PointPartitioner point partitioning@endlink
  tool for improved performance, concurrency and memory usage.
  The tool is now unbounded in the sense that points may be distributed
  anywhere in index space.
- Significantly improved the performance of the
  @vdblink::tools::sdfToFogVolume() SDF to fog volume@endlink converter.
- Significantly improved the performance of the
  @vdblink::tools::sdfInteriorMask() sdfInteriorMask@endlink tool
  and added support for both grid and tree inputs.
- Made various optimizations and improvements to the
  @vdblink::tools::LevelSetMorphing level set morphing@endlink tool.
- Aggregated @vdblink::tools::DiscreteField DiscreteField@endlink and
  @vdblink::tools::EnrightField EnrightField@endlink (formerly in
  tools/LevelSetAdvect.h) and
  @vdblink::tools::VelocitySampler VelocitySampler@endlink and
  @vdblink::tools::VelocityIntegrator VelocityIntegrator@endlink (formerly
  in tools/PointAdvect.h) into a single header, tools/VelocityFields.h.
- Modified the @vdblink::tools::signedFloodFill() signed flood fill@endlink
  tool to accept grids of any signed scalar value type, not just
  floating-point grids.
- The @vdblink::tools::prune() prune@endlink tool is now faster, and it employs
  an improved compression technique on trees with floating-point values.

@par
Bug fixes:
- Fixed a build issue that could result in spurious &ldquo;Blosc encoding
  is not supported&rdquo; errors unless @c OPENVDB_USE_BLOSC was
  <TT>@#define</TT>d when compiling client code.
- Added NaN and inf checks to the
  @vdblink::tools::PointPartitioner point partitioning@endlink tool.
- Fixed a <TT>vdb_view</TT> issue whereby the frame buffer size did not
  necessarily match the window size.
  <I>[Contributed by Rafael&nbsp;Campos]</I>
- Fixed a roundoff issue in
  @vdblink::tools::LevelSetTracker LevelSetTracker@endlink
  that could result in NaNs.
- Changed @vdblink::tools::CheckNormGrad CheckNormGrad@endlink to check
  the magnitude of the gradient rather than the square of the magnitude.
- Fixed parameter type inconsistencies in math/Ray.h and
  tools/RayIntersector.h.
  <I>[Contributed by K&eacute;vin&nbsp;Dietrich]</I>
- Fixed incorrect handling of signed values in the
  @vdblink::tools::clip() clip@endlink tool (and the Clip SOP).

@par
API changes:
- Removed the <TT>math::Hermite</TT> class since it was no longer used
  and caused build issues for some.
- Refactored the @vdblink::tools::LevelSetAdvection level set advection@endlink,
  @vdblink::tools::LevelSetFilter level set filtering@endlink,
  @vdblink::tools::LevelSetMeasure level set measuring@endlink
  and @vdblink::tools::LevelSetTracker level set tracking@endlink tools.
- Extended the API of the @vdblink::tools::Diagnose Diagnose@endlink tool
  and disabled copy construction.
- Extended and unified the API of various Samplers.
- Added an optional template argument to the
  @vdblink::tree::ValueAccessor ValueAccessor@endlink class
  to allow for unregistered accessors.

@par
Houdini:
- Added a Rasterize Points SOP that produces density volumes and transfers
  arbitrary point attributes using a weighted-average scheme.
  The node incorporates a VOP subnetwork for procedural modeling,
  and its accompanying creation script defines a default network with
  VEX procedures for cloud and velocity field modeling.
  (See the creation script file header for installation details.)
- Merged the Advect Level Set SOP into a new Advect SOP that supports
  advection of arbitrary volumes, not just level sets.
- Added a Remove Divergence SOP that eliminates divergence from a
  velocity field.
- Added a Diagnostics SOP that can identify various problems with
  level sets, fog volumes and other grids.
- Added a Sort Points SOP that spatially reorders a list of points
  so that points that are close together in space are also close together
  in the list.
  This can improve CPU cache coherency and performance for
  random-access operations.
- Added a Remap SOP that maps voxel values in an input range to values
  in an output range through a user-defined transfer function.
- Added an option to the Convert SOP to activate interior voxels.
  <I>[Contributed by SESI]</I>
- The To Spheres SOP can now optionally output a <TT>pscale</TT> attribute.
- Added <TT>openvdb_houdini::SOP_NodeVDB::duplicateSourceStealable()</TT>,
  which in conjunction with the Unload flag can help to minimize deep copying
  of grids between nodes.
  The Advect, Convert, Fill, Filter, Fracture, Noise, Offset Level Set,
  Prune, Remap, Remove Divergence, Renormalize Level Set, Resize Narrow Band,
  Smooth Level Set and Transform SOPs all have this optimization enabled,
  meaning that they can potentially steal, rather than copy, data from
  upstream nodes that have the Unload flag enabled.
  <I>[Contributed by Double&nbsp;Negative]</I>
- Redesigned the UI of the Visualize SOP and added toggles to draw with
  or without color, to use the grid name as the attribute name for points
  with values, and to attach grid index coordinates to points.
- Added toggles to the Filter, Rebuild Level Set, Resize Narrow Band,
  Smooth Level Set and To Spheres SOPs to specify units in either
  world space or index space.
- Fixed an issue whereby grids generated by the Rebuild Level Set SOP
  did not always display as surfaces in the viewport.
- The Metadata SOP now sets appropriate viewport visualization options
  when the grid class is changed.


@htmlonly <a name="v3_0_0_changes"></a>@endhtmlonly
@par
<B>Version 3.0.0</B> - <I>January 14, 2015</I>
- The @vdblink::io::File File@endlink class now supports delayed loading of
  <TT>.vdb</TT> files, meaning that memory is not allocated for voxel values
  until the values are actually accessed. (This feature is enabled by default.)
  Until a grid has been fully loaded, its source <TT>.vdb</TT> file must not be
  modified or deleted, so for safety,
  @vdblink::io::File::open() File::open@endlink automatically makes
  private copies of source files that are smaller than a user-specified limit
  (see @vdblink::io::File::setCopyMaxBytes() File::setCopyMaxBytes@endlink).
  The limit can be set to zero to disable copying, but if it cannot be
  guaranteed that a file will not be modified, then it is best not to enable
  delayed loading for that file.
- <TT>.vdb</TT> files can now optionally be compressed with the Blosc&nbsp;LZ4
  codec.  <A HREF="http://www.blosc.org/">Blosc</A> compresses almost as well
  as ZLIB, but it is much faster.
- Added @vdblink::tools::PointPartitioner PointPartitioner@endlink, a tool
  for fast spatial sorting of points stored in an external array, and
  @link PointIndexGrid.h PointIndexGrid@endlink, an acceleration structure
  for fast range and nearest-neighbor searches.
- Added @link NodeManager.h tree::NodeManager@endlink,
  which linearizes a tree to facilitate efficient multithreading
  across all tree levels.
- Added @vdblink::tools::prune() tools::prune@endlink (and other variants),
  which replaces and outperforms @c Tree::prune.
- Added @vdblink::tools::signedFloodFill() tools::signedFloodFill@endlink,
  which replaces and outperforms @c Tree::signedFloodFill.
- Added @vdblink::tools::changeBackground() tools::changeBackground@endlink
  (and other variants), which replaces and outperforms @c Tree::setBackground().
- Added a fast but approximate narrow-band level set
  @vdblink::tools::LevelSetTracker::dilate() dilation@endlink method, a fast
  narrow-band level set
  @vdblink::tools::LevelSetTracker::erode() erosion@endlink
  method, and a @vdblink::tools::LevelSetTracker::normalize(const MaskType*)
  masked normalization@endlink method to
  @vdblink::tools::LevelSetTracker LevelSetTracker@endlink.
- Added @vdblink::tools::Diagnose Diagnose@endlink, which performs
  multithreaded diagnostics on grids to identify issues like values that
  are NaNs or out-of-range. It optionally generates a boolean grid of all
  values that fail user-defined tests.
- Added optional alpha masks to @vdblink::tools::LevelSetMorphing
  LevelSetMorphing@endlink.
- Fixed an intermittent crash in
  @vdblink::tools::LevelSetMorphing LevelSetMorphing@endlink.
- Added @c tools::topologyToLevelSet(),
  which generates a level set from the implicit boundary between active
  and inactive voxels in an arbitrary input grid.
  <I>[DWA internal]</I>
- Improved the performance of point scattering (by orders of magnitude)
  and added a
  @vdblink::tools::DenseUniformPointScatter DenseUniformPointScatter@endlink
  class as well as support for fractional numbers of particles per voxel.
- Improved the performance and memory footprint of
  the @vdblink::tools::ParticlesToLevelSet ParticlesToLevelSet@endlink tool
  for large numbers (tens to hundreds of millions) of particles.
- Added edge-adjacent (6+12=18 neighbors) and vertex-adjacent (6+12+8=26
  neighbors) dilation algorithms to
  @vdblink::tools::Morphology::dilateVoxels Morphology::dilateVoxels@endlink.
  The default dilation pattern is still face-adjacent (6&nbsp;neighbors).
- Added @vdblink::tree::Tree::getNodes() Tree::getNodes@endlink, which allows
  for fast construction of linear arrays of tree nodes for use in multithreaded
  code such as the @vdblink::tree::LeafManager LeafManager@endlink or
  @link NodeManager.h tree::NodeManager@endlink.
- Added @vdblink::math::Extrema math::Extrema@endlink and
  @vdblink::tools::extrema() tools::extrema@endlink to efficiently
  compute minimum and maximum values in a grid.
- Added support for material color grids to all level set
  @vdblink::tools::BaseShader shaders@endlink, and added an option to
  @c vdb_render that allows one to specify a reference grid to be used
  for material color lookups.
- Added @vdblink::getLibraryVersionString()
  getLibraryVersionString@endlink and
  @link OPENVDB_LIBRARY_VERSION_STRING@endlink.
- Modified the mesh to volume converter to always set the grid background
  value to the exterior narrow-band width, and added finite value checks
  to narrow band parameters.
- @vdblink::tools::volumeToMesh() tools::volumeToMesh@endlink now compiles
  for all grid types but throws an exception if the input grid does not
  have a scalar value type.
- Added a
  @vdblink::io::File::readGrid(const Name&, const BBoxd&) File::readGrid@endlink
  overload and @vdblink::GridBase::readBuffers(std::istream&, const CoordBBox&)
  readBuffers@endlink overloads to the grid, tree and node classes that allow
  one to specify a bounding box against which to clip a grid while reading it.
  For large grids, clipping while reading can result in significantly lower
  memory usage than clipping after reading.
- Added @vdblink::GridBase::clipGrid() GridBase::clipGrid@endlink, which
  clips a grid against a world-space bounding box, and
  @vdblink::GridBase::clip() GridBase::clip@endlink and
  @vdblink::tree::Tree::clip() Tree::clip@endlink, which clip against
  an index-space bounding box.
- Added @vdblink::tools::clip() tools::clip@endlink, which clips a grid
  either against a bounding box or against the active voxels of a mask grid.
- @c io::File::readGridPartial allocates the nodes of a grid&rsquo;s tree
  as before, but it now allocates leaf nodes without data buffers.
  (This feature is mainly for internal use.
  Partially-read grids should be used with care if at all, and they should
  be treated as read-only.)
- Grid names retrieved using a
  @vdblink::io::File::NameIterator File::NameIterator@endlink now always
  uniquely identify grids; they no longer generate &lsquo;more than one grid
  named&nbsp;&ldquo;<I>x</I>&rdquo;&rsquo; warnings when there are multiple
  grids of the same name in a file (for files written starting with this
  version of the OpenVDB library).
- Fixed a bug in @vdblink::tree::Tree::ValueOffIter Tree::ValueOffIter@endlink
  that could cause
  @vdblink::tree::TreeValueIteratorBase::setMaxDepth() depth-bounded@endlink
  iterators to return incorrect values.
- Eliminated a recursive call in @vdblink::tree::TreeValueIteratorBase::next()
  TreeValueIteratorBase::next@endlink that could cause crashes on systems
  with a limited stack size.
- Fixed memory leaks in @vdblink::tree::RootNode::topologyDifference()
  RootNode::topologyDifference@endlink and
  @vdblink::tree::RootNode::topologyIntersection()
  RootNode::topologyIntersection@endlink.
- Fixed a memory leak in @vdblink::io::Queue io::Queue@endlink when the queue
  was full and a write task could not be added within the timeout interval.
- Fixed a potential division by zero crash in
  @vdblink::tools::compDiv() tools::compDiv@endlink with integer-valued grids.
- Fixed kernel normalization in the @vdblink::tools::Filter filter tool@endlink
  so that it is correct for integer-valued grids.
- Fixed a bug in @vdblink::tree::LeafBuffer::getValue()
  LeafNode::Buffer::getValue@endlink whereby Visual C++ would return
  a reference to a temporary.
  <I>[Contributed by SESI]</I>
- Fixed a bug in @vdblink::tools::ParticlesToLevelSet
  tools::ParticlesToLevelSet@endlink related to attribute transfer
  when leaf nodes are produced without active values.
- Added @vdblink::util::CpuTimer util::CpuTimer@endlink and removed
  the more simplistic @c unittest_util::CpuTimer from @c unittest/util.h.
- Eliminated the use of @c getopt for command-line argument parsing
  in @c vdb_test.
- @vdblink::initialize() openvdb::initialize@endlink now properly initializes
  <A HREF="http://log4cplus.sourceforge.net/">log4cplus</A> if it is enabled,
  eliminating &ldquo;No appenders could be found&rdquo; errors.
- Fixed a bug in the
  @vdblink::math::QuantizedUnitVec::pack() QuantizedUnitVec::pack@endlink
  method that caused quantization artifacts.
- Added convenience class @vdblink::tools::AlphaMask AlphaMask@endlink
- Added constructors and methods to both
  @vdblink::math::RandInt RandInt@endlink and
  @vdblink::math::Rand01 Rand01@endlink to set and reset the random seed value.
- Added convenience methods for
  @vdblink::math::Transform::indexToWorld(const BBoxd&) const transforming@endlink
  @vdblink::math::Transform::worldToIndex(const BBoxd&) const bounding@endlink
  @vdblink::math::Transform::worldToIndexCellCentered(const BBoxd&) const boxes@endlink
  to @vdblink::math::Transform math::Transform@endlink.
- @c vdb_view is now compatible with both GLFW&nbsp;2 and GLFW&nbsp;3.
- Made many small changes to address type conversion and other warnings
  reported by newer compilers like GCC&nbsp;4.8 and ICC&nbsp;14.
- Replaced the @c HALF_INCL_DIR and @c HALF_LIB_DIR Makefile variables
  with @c ILMBASE_INCL_DIR and @c ILMBASE_LIB_DIR and added @c ILMBASE_LIB,
  to match <A HREF="https://github.com/openexr/openexr">OpenEXR</A>&rsquo;s
  library organization.  <I>[Contributed by Double&nbsp;Negative]</I>
- Eliminated most local (function-scope) static variables, because
  Visual&nbsp;C++ doesn&rsquo;t guarantee thread-safe initialization
  of local statics.  <I>[Contributed by&nbsp;SESI]</I>
- Fixed a bug in @vdblink::readString() readString@endlink related
  to empty strings.
  <I>[Contributed by Fabio&nbsp;Piparo]</I>
- Fixed a bug in the @vdblink::tools::VolumeToMesh VolumeToMesh@endlink
  simplification scheme that was creating visual artifacts.

@par
API changes:
- The addition of a
  @vdblink::GridBase::readBuffers(std::istream&, const CoordBBox&)
  GridBase::readBuffers@endlink virtual function overload and the
  @vdblink::GridBase::clip() GridBase::clip@endlink
  @vdblink::GridBase::readNonresidentBuffers()
  GridBase::readNonresidentBuffers@endlink and
  @vdblink::tree::Tree::clipUnallocatedNodes() Tree::clipUnallocatedNodes@endlink
  virtual functions changes the grid ABI so that it is incompatible with
  earlier versions of the OpenVDB library (such as the ones in Houdini 12.5
  and&nbsp;13).  Define the macro @c OPENVDB_2_ABI_COMPATIBLE when compiling
  OpenVDB to disable these changes and preserve ABI compatibility.
- All @vdblink::tools::BaseShader shaders@endlink now have a template argument
  to specify the type of an optional material color grid, but the default type
  mimics the old, uniform color behavior.
- Removed a deprecated
  @vdblink::io::Stream::write() io::Stream::write@endlink overload.
- The point counts in
  @vdblink::tools::UniformPointScatter UniformPointScatter@endlink
  and @vdblink::tools::NonUniformPointScatter NonUniformPointScatter@endlink
  are now specified and returned as @vdblink::Index64 Index64@endlink.
- @vdblink::math::RandInt RandInt@endlink has an extra template argument
  to specify the integer type.
  The @vdblink::math::RandomInt RandomInt@endlink typedef is unchanged.
- @vdblink::io::readData() io::readData@endlink,
  @vdblink::io::HalfReader<false,T>::read() io::HalfReader::read@endlink
  and @vdblink::io::HalfWriter<false,T>::write() io::HalfWriter::write@endlink
  now take a @c uint32_t argument indicating the type of compression
  instead of a @c bool indicating whether compression is enabled.
- Removed @c io::Archive::isCompressionEnabled() and
  @c io::Archive::setCompressionEnabled() and renamed
  @c io::Archive::compressionFlags() and @c io::Archive::setCompressionFlags()
  to @vdblink::io::Archive::compression() io::Archive::compression@endlink and
  @vdblink::io::Archive::setCompression() io::Archive::setCompression@endlink.
- Internal and leaf node classes are now required to provide
  "PartialCreate" constructors that optionally bypass the allocation
  of voxel buffers.  Leaf node classes must now also provide
  @vdblink::tree::LeafNode::allocate() allocate@endlink and
  @vdblink::tree::LeafNode::isAllocated() isAllocated@endlink methods
  to manage the allocation of their buffers.
- Removed @c pruneInactive and @c pruneLevelSet methods from the
  @vdblink::tree::Tree Tree@endlink and various node classes.
  These methods have been replaced by the much faster pruning functions
  found in tools/Prune.h.
- Removed @c signedFloodFill methods from the @vdblink::Grid Grid@endlink,
  @vdblink::tree::Tree Tree@endlink and various node classes.
  These methods have been replaced by the much faster functions
  found in tools/SignedFloodFill.h.
- Removed @c Grid::setBackground() and @c Tree::setBackground() (use the
  faster @vdblink::tools::changeBackground() changeBackground@endlink tool
  instead), and removed the default argument from
  @vdblink::tree::RootNode::setBackground() RootNode::setBackground@endlink.

@par
Python:
- Added grid methods @c convertToPolygons() and @c convertToQuads(),
  which convert volumes to meshes, and @c createLevelSetFromPolygons(),
  which converts meshes to volumes.
  <A HREF="http://docs.scipy.org/doc/">NumPy</A> is required.

@par
Maya:
- Added an adaptive polygonal surface extraction node.

@par
Houdini:
- Added a new Resize Narrow Band SOP that can efficiently adjust the width
  of a level set&rsquo;s narrow band.  This allows, for example, for a
  level set to be created quickly from points or polygons with a very
  narrow band that is then quickly resized to a desired width.
- Fixed bugs in the Smooth Level Set and Reshape Level Set SOPs that
  caused them to ignore the selected discretization scheme.
- Added a Morph Level Set SOP.
- Added a From Points SOP to very quickly generate a level set
  from a point cloud, ignoring any radius attribute.
  <I>[DWA internal]</I>
- Added a Voxel Scale mode to the Resample SOP.
- Improved the performance and memory footprint of the From Particles SOP
  for large numbers (tens to hundreds of millions) of particles.
- The Scatter SOP now accepts fractional numbers of particles per voxel.
- Improved the performance of the Scatter SOP by more than an order
  of magnitude.
- The Clip SOP now has a toggle to choose explicitly between a mask grid
  or a bounding box as the clipping region.  As a consequence, the mask grid
  can now be unnamed.
- Added the OpenVDB library version number to the Extended Operator
  Information for all SOPs.
- SOPs are now linked with an rpath to the directory containing the
  OpenVDB library.
- Like the native Houdini file SOP, the Read SOP now allows missing frames
  to be reported either as errors or as warnings.
- The Read SOP now has an optional input for geometry, the bounding box
  of which can be used to clip grids as they are read.  For large grids,
  clipping while reading can result in significantly lower memory usage
  than clipping after reading.
- The From Polygons and Convert SOPs now default to using the polygon soup
  mesh representation, which uses less memory.


@htmlonly <a name="v2_3_0_changes"></a>@endhtmlonly
@par
<B>Version 2.3.0</B> - <I>April 23, 2014</I>
- Added @vdblink::tools::extractSparseTree() extractSparseTree@endlink,
  which selectively extracts and transforms data from a dense grid to
  produce a sparse tree, and @vdblink::tools::extractSparseTreeWithMask()
  extractSparseTreeWithMask@endlink, which copies data from the index-space
  intersection of a sparse tree and a dense input grid.
- Added copy constructors to the
  @vdblink::Grid::Grid(const Grid<OtherTreeType>&) Grid@endlink,
  @vdblink::tree::Tree::Tree(const Tree<OtherRootType>&) Tree@endlink,
  @vdblink::tree::RootNode::RootNode(const RootNode<OtherChildType>&)
  RootNode@endlink,
  @vdblink::tree::InternalNode::InternalNode(const InternalNode<OtherChildNodeType, Log2Dim>&)
  InternalNode@endlink and
  @vdblink::tree::LeafNode::LeafNode(const LeafNode<OtherValueType, Log2Dim>&) LeafNode@endlink
  classes, and an assignment operator overload to
  @vdblink::tree::RootNode::operator=(const RootNode<OtherChildType>&)
  RootNode@endlink, that allow the source and destination to have different
  value types.
- Modified @vdblink::tree::Tree::combine2() Tree::combine2@endlink to permit
  combination of trees with different value types.
- Added @vdblink::CanConvertType CanConvertType@endlink and
  @vdblink::tree::RootNode::SameConfiguration
  RootNode::SameConfiguration@endlink metafunctions, which perform compile-time
  tests for value type and tree type compatibility, and a
  @vdblink::tree::RootNode::hasCompatibleValueType()
  RootNode::hasCompatibleValueType@endlink method, which does runtime checking.
- Added optional support for logging using
  <A HREF="http://log4cplus.sourceforge.net/">log4cplus</A>.
  See logging.h and the @c INSTALL file for details.
- Added  @vdblink::tools::VolumeRayIntersector::hits()
  VolumeRayIntersector::hits@endlink, which returns all the hit segments
  along a ray.  This is generally more efficient than repeated calls to
  @vdblink::tools::VolumeRayIntersector::march()
  VolumeRayIntersector::march@endlink.
- Added member class @vdblink::math::Ray::TimeSpan Ray::TimeSpan@endlink
  and method @vdblink::math::Ray::valid() Ray::valid@endlink, and deprecated
  method @vdblink::math::Ray::test() Ray::test@endlink.
- Fixed a bug in @vdblink::math::VolumeHDDA VolumeHDDA@endlink that could
  cause rendering artifacts when a ray&rsquo;s start time was zero.
  <I>[Contributed&nbsp;by&nbsp;Mike&nbsp;Farnsworth]</I>
- Added a @vdblink::tools::compositeToDense() compositeToDense@endlink tool,
  which composites data from a sparse tree into a dense array, using a
  sparse alpha mask.  Over, Add, Sub, Min, Max, Mult, and Set are
  supported operations.
- Added a @vdblink::tools::transformDense() transformDense@endlink tool,
  which applies a functor to the value of each voxel of a dense grid
  within a given bounding box.
- Improved the performance of node iterators.

@par
API changes:
- Collected the digital differential analyzer code from math/Ray.h
  and tools/RayIntersector.h into a new header file, math/DDA.h.
- Rewrote @vdblink::math::VolumeHDDA VolumeHDDA@endlink and made several
  changes to its API.  (@vdblink::math::VolumeHDDA VolumeHDDA@endlink
  is used internally by @vdblink::tools::VolumeRayIntersector
  VolumeRayIntersector@endlink, whose API is unchanged.)
- @vdblink::tree::Tree::combine2() Tree::combine2@endlink,
  @vdblink::tree::RootNode::combine2() RootNode::combine2@endlink,
  @vdblink::tree::InternalNode::combine2() InternalNode::combine2@endlink,
  @vdblink::tree::LeafNode::combine2() LeafNode::combine2@endlink
  and @vdblink::CombineArgs CombineArgs@endlink all now require an additional
  template argument, which determines the type of the other tree.
- Assignment operators for
  @vdblink::tree::LeafManager::LeafRange::Iterator::operator=()
  LeafManager::LeafRange::Iterator@endlink,
  @vdblink::util::BaseMaskIterator::operator=() BaseMaskIterator@endlink,
  @vdblink::util::NodeMask::operator=() NodeMask@endlink and
  @vdblink::util::RootNodeMask::operator=() RootNodeMask@endlink
  now return references to the respective objects.
- Removed a number of methods that were deprecated in version&nbsp;2.0.0
  or earlier.

@par
Houdini:
- Added a Clip SOP, which does volumetric clipping.
- Added an Occlusion Mask SOP, which generates a mask of the voxels
  inside a camera frustum that are occluded by objects in an input grid.
- The Combine SOP now applies the optional signed flood fill only to
  level set grids, since that operation isn&rsquo;t meaningful for other grids.
- The Filter SOP now processes all grid types, not just scalar grids.


@htmlonly <a name="v2_2_0_changes"></a>@endhtmlonly
@par
<B>Version 2.2.0</B> - <I>February 20, 2014</I>
- Added a simple, multithreaded
  @vdblink::tools::VolumeRender volume renderer@endlink,
  and added volume rendering support to the @c vdb_render
  command-line renderer.
- Added an option to the
  @vdblink::tools::LevelSetRayIntersector LevelSetRayIntersector@endlink
  and to @c vdb_render to specify the isovalue of the level set.
- Added methods to the
  @vdblink::tools::LevelSetRayIntersector LevelSetRayIntersector@endlink
  to return the time of intersection along a world or index ray and to
  return the level set isovalue.
- Improved the performance of the
  @vdblink::tools::VolumeRayIntersector VolumeRayIntersector@endlink
  and added support for voxel dilation to account for interpolation kernels.
- Added a @ref sInterpolation "section" to the Cookbook on interpolation
  using @vdblink::tools::BoxSampler BoxSampler@endlink,
  @vdblink::tools::GridSampler GridSampler@endlink,
  @vdblink::tools::DualGridSampler DualGridSampler@endlink, et al.
- Added a @ref secGrid "section" to the Overview on grids and grid metadata.
- Modified @vdblink::tools::DualGridSampler DualGridSampler@endlink so
  it is more consistent with @vdblink::tools::GridSampler GridSampler@endlink.
- The @vdblink::tools::cpt() cpt@endlink, @vdblink::tools::curl() curl@endlink,
  @vdblink::tools::laplacian() laplacian@endlink,
  @vdblink::tools::meanCurvature() meanCurvature@endlink
  and @vdblink::tools::normalize() normalize@endlink tools now output grids
  with appropriate @vdblink::VecType vector types@endlink
  (covariant, contravariant, etc.).
- Added a @vdblink::tools::transformVectors() transformVectors@endlink tool,
  which applies an affine transformation to the voxel values of a
  vector-valued grid in accordance with the grid&rsquo;s
  @vdblink::VecType vector type@endlink and
  @vdblink::Grid::isInWorldSpace() world space/local space@endlink setting.
- Added a @vdblink::tools::compDiv() compDiv@endlink tool, which combines
  grids by dividing the values of corresponding voxels.
- Fixed a bug in the mean curvature computation that could produce NaNs
  in regions with constant values.
- Added a
  @vdblink::Grid::topologyDifference() Grid::topologyDifference@endlink method.
- Added @vdblink::math::Vec3::exp() exp@endlink and
  @vdblink::math::Vec3::sum() sum@endlink methods to
  @vdblink::math::Vec2 Vec2@endlink, @vdblink::math::Vec3 Vec3@endlink
  and @vdblink::math::Vec4 Vec4@endlink.
- Improved the @vdblink::tools::fillWithSpheres() fillWithSpheres@endlink
  tool for small volumes that are just a few voxels across.
- Improved the accuracy of the mesh to volume converter.
- Fixed a bug in the mesh to volume converter that caused incorrect sign
  classifications for narrow-band level sets.
- Fixed a bug in @vdblink::math::NonlinearFrustumMap::applyIJT()
  NonlinearFrustumMap::applyIJT@endlink that resulted in incorrect values
  when computing the gradient of a grid with a frustum transform.
- Fixed a file I/O bug whereby some <TT>.vdb</TT> files could not be read
  correctly if they contained grids with more than two distinct inactive
  values.
- Fixed an off-by-one bug in the numbering of unnamed grids in <TT>.vdb</TT>
  files.  The first unnamed grid in a file is now retrieved using the name
  &ldquo;<TT>[0]</TT>&rdquo;, instead of &ldquo;<TT>[1]</TT>&rdquo;.
- Fixed a build issue reported by Clang&nbsp;3.2 in tools/GridOperators.h.
- Fixed a memory leak in @vdblink::tools::Film Film@endlink.
- Added library and file format version number constants to the Python module.
- Improved convergence in the
  @vdblink::tools::VolumeRender volume renderer@endlink.
  <I>[Contributed by Jerry Tessendorf and Mark Matthews]</I>
- Made various changes for compatibility with Houdini&nbsp;13 and with
  C++11 compilers.
  <I>[Contributed&nbsp;by&nbsp;SESI]</I>

@par
API changes:
- @vdblink::tools::VolumeRayIntersector::march()
  VolumeRayIntersector::march@endlink no longer returns an @c int
  to distinguish tile vs. voxel hits.  Instead, it now returns @c false
  if no intersection is detected and @c true otherwise.  Also, @e t0 and
  @e t1 might now correspond to the first and last hits of multiple adjacent
  leaf nodes and/or active tiles.
- @vdblink::tools::DualGridSampler DualGridSampler@endlink is no longer
  templated on the target grid type, and the value accessor is now passed
  as an argument.
- The <TT>.vdb</TT> file format has changed slightly.  Tools built with older
  versions of OpenVDB should be recompiled to ensure that they can read files
  in the new format.

@par
Houdini:
- Added topology union, intersection and difference operations to
  the Combine SOP.  These operations combine the active voxel topologies
  of grids that may have different value types.
- Added a Divide operation to the Combine SOP.
- Added support for boolean grids to the Combine, Resample, Scatter, Prune
  and Visualize SOPs.
- The Fill SOP now accepts a vector as the fill value, and it allows
  the fill region bounds to be specified either in index space (as before),
  in world space, or using the bounds of geometry connected to an optional
  new reference input.
- Added a toggle to the Offset Level Set SOP to specify the offset in
  either world or voxel units.
- Added a toggle to the Transform and Resample SOPs to apply the transform
  to the voxel values of vector-valued grids, in accordance with those
  grids&rsquo; @vdblink::VecType vector types@endlink and
  @vdblink::Grid::isInWorldSpace() world space/local space@endlink settings.
- Added a Vector Type menu to the Vector Merge SOP.
- Removed masking options from the Renormalize SOP (since masking is
  not supported yet).
- Reimplemented the Vector Merge SOP for better performance and
  interruptibility and to fix a bug in the handling of tile values.


@htmlonly <a name="v2_1_0_changes"></a>@endhtmlonly
@par
<B>Version 2.1.0</B> - <I>December 12, 2013</I>
- Added a small number of Maya nodes, primarily for conversion of geometry
  to and from OpenVDB volumes and for visualization of volumes.
- Added an initial implementation of
  @vdblink::tools::LevelSetMorphing level set morphing@endlink
  (with improvements to follow soon).
- Added @vdblink::tools::LevelSetMeasure tools::LevelSetMeasure@endlink,
  which efficiently computes the surface area, volume and average
  mean-curvature of narrow-band level sets, in both world and voxel units.
  Those quantities are now exposed as intrinsic attributes on the Houdini
  VDB primitive and can be queried using the native Measure SOP.
- @vdblink::tools::Dense tools::Dense@endlink now supports the XYZ memory
  layout used by Houdini and Maya in addition to the ZYX layout used in
  OpenVDB trees.
- Improved the performance of masking in the
  @vdblink::tools::LevelSetFilter level set filter@endlink tool and
  added inversion and scaling of the mask input, so that any scalar-valued
  volume can be used as a mask, not just volumes with a [0,&nbsp;1] range.
- Added optional masking to the non-level-set filters, to the grid
  operators (CPT, curl, divergence, gradient, Laplacian, mean curvature,
  magnitude, and normalize) and to the Analysis and Filter SOPs.
- Added more narrow band controls to the Rebuild Level Set SOP.
- Improved the accuracy of the
  @vdblink::tools::levelSetRebuild() level set rebuild@endlink tool.
- Added @vdblink::tools::activate() tools::activate@endlink and
  @vdblink::tools::deactivate() tools::deactivate@endlink, which set the
  active states of tiles and voxels whose values are equal to or approximately
  equal to a given value, and added a Deactivate Background Voxels toggle
  to the Combine SOP.
- Added @vdblink::math::BBox::applyMap() BBox::applyMap@endlink and
  @vdblink::math::BBox::applyInverseMap() BBox::applyInverseMap@endlink,
  which allow for transformation of axis-aligned bounding boxes.
- Added a @vdblink::tools::PositionShader position shader@endlink to the
  level set ray-tracer (primarily for debugging purposes).
- Added an @vdblink::io::Queue io::Queue@endlink class that manages a
  concurrent queue for asynchronous serialization of grids to files or streams.
- Fixed a bug in @vdblink::io::Archive io::Archive@endlink whereby writing
  unnamed, instanced grids (i.e., grids sharing a tree) to a file rendered
  the file unreadable.
- Fixed a bug in the @vdblink::tools::VolumeToMesh volume to mesh@endlink
  converter that caused it to generate invalid polygons when the zero crossing
  lay between active and inactive regions.
- Fixed a bug in the @vdblink::tools::UniformPointScatter point scatter@endlink
  tool (and the Scatter SOP) whereby the last voxel always remained empty.
- Fixed a bug in the Read SOP that caused grids with the same name
  to be renamed with a numeric suffix (e.g., &ldquo;grid[1]&rdquo;
  &ldquo;grid[2]&rdquo;, etc.).
- Fixed some unit test failures on 64-bit Itanium machines.

@par
API changes:
- The @vdblink::tools::Filter Filter@endlink tool is now templated on a
  mask grid, and threading is controlled using a grain size, for consistency
  with most of the other level set tools.
- The @vdblink::tools::LevelSetFilter LevelSetFilter@endlink tool is now
  templated on a mask grid.
- All shaders now take a ray direction instead of a ray.


@htmlonly <a name="v2_0_0_changes"></a>@endhtmlonly
@par
<B>Version 2.0.0</B> - <I>October 31, 2013</I>
- Added a @ref python "Python module" with functions for basic manipulation
  of grids (but no tools, yet).
- Added ray intersector tools for efficient, hierarchical intersection
  of rays with @vdblink::tools::LevelSetRayIntersector level-set@endlink
  and @vdblink::tools::VolumeRayIntersector generic@endlink volumes.
- Added a @vdblink::math::Ray Ray@endlink class and a hierarchical
  @vdblink::math::DDA Digital Differential Analyzer@endlink for fast
  ray traversal.
- Added a fully multi-threaded @vdblink::tools::LevelSetRayTracer
  level set ray tracer@endlink and
  @vdblink::tools::PerspectiveCamera camera@endlink
  @vdblink::tools::OrthographicCamera classes@endlink
  that mimic Houdini&rsquo;s cameras.
- Added a simple, command-line renderer (currently for level sets only).
- Implemented a new meshing scheme that produces topologically robust
  two-manifold meshes and is twice as fast as the previous scheme.
- Implemented a new, topologically robust (producing two-manifold meshes)
  level-set-based seamless fracture scheme.  The new scheme eliminates
  visible scarring seen in the previous implementation by subdividing
  internal, nonplanar quads near fracture seams.  In addition,
  fracture seam points are now tagged, allowing them to be used
  to drive pre-fracture dynamics such as local surface buckling.
- Improved the performance of @vdblink::tree::Tree::evalActiveVoxelBoundingBox()
  Tree::evalActiveVoxelBoundingBox@endlink and
  @vdblink::tree::Tree::activeVoxelCount() Tree::activeVoxelCount@endlink,
  and significantly improved the performance of
  @vdblink::tree::Tree::evalLeafBoundingBox() Tree::evalLeafBoundingBox@endlink
  (by about&nbsp;30x).
- Added a tool (and a Houdini SOP) that fills a volume with
  adaptively-sized overlapping or non-overlapping spheres.
- Added a Ray SOP that can be used to perform geometry projections
  using level-set ray intersections or closest-point queries.
- Added a @vdblink::tools::ClosestSurfacePoint tool@endlink that performs
  accelerated closest surface point queries from arbitrary points in
  world space to narrow-band level sets.
- Increased the speed of masked level set filtering by 20% for
  the most common cases.
- Added @vdblink::math::BoxStencil math::BoxStencil@endlink, with support
  for trilinear interpolation and gradient computation.
- Added @vdblink::tree::Tree::topologyIntersection()
  Tree::topologyIntersection@endlink, which intersects a tree&rsquo;s active
  values with those of another tree, and
  @vdblink::tree::Tree::topologyDifference() Tree::topologyDifference@endlink,
  which performs topological subtraction of one tree&rsquo;s active values
  from another&rsquo;s.  In both cases, the <TT>ValueType</TT>s of the two
  trees need not be the same.
- Added @vdblink::tree::Tree::activeTileCount() Tree::activeTileCount@endlink,
  which returns the number of active tiles in a tree.
- Added @vdblink::math::MinIndex() math::MinIndex@endlink and
  @vdblink::math::MaxIndex() math::MaxIndex@endlink, which find the minimum
  and maximum components of a vector without any branching.
- Added @vdblink::math::BBox::minExtent() BBox::minExtent@endlink,
  which returns a bounding box&rsquo;s shortest axis.
- The default @vdblink::math::BBox BBox@endlink constructor now
  generates an invalid bounding box rather than an empty bounding box
  positioned at the origin.  The new behavior is consistent with
  @vdblink::math::CoordBBox CoordBBox@endlink.
  <I>[Thanks to Rick Hankins for suggesting this fix.]</I>
- Added @vdblink::math::CoordBBox::reset() CoordBBox::reset@endlink,
  which resets a bounding box to its initial, invalid state.
- Fixed a bug in the default @vdblink::math::ScaleMap ScaleMap@endlink
  constructor that left some data used in the inverse uninitialized.
- Added @vdblink::math::MapBase::applyJT MapBase::applyJT@endlink, which
  applies the Jacobian transpose to a vector (the Jacobian transpose takes
  a range-space vector to a domain-space vector, e.g., world to index),
  and added @vdblink::math::MapBase::inverseMap() MapBase::inverseMap@endlink,
  which returns a new map representing the inverse of the original map
  (except for @vdblink::math::NonlinearFrustumMap NonlinearFrustumMap@endlink,
  which does not currently have a defined inverse map).
  <br>@b Note: Houdini 12.5 uses an earlier version of OpenVDB, and maps
  created with that version lack virtual table entries for these
  new methods, so do not call these methods from Houdini&nbsp;12.5.
- Reimplemented @vdblink::math::RandomInt math::RandomInt@endlink using
  Boost.Random instead of @c rand() (which is not thread-safe), and deprecated
  @c math::randUniform() and added
  @vdblink::math::Random01 math::Random01@endlink to replace it.
- Modified @vdblink::tools::copyFromDense() tools::copyFromDense@endlink
  and @vdblink::tools::copyToDense() tools::copyToDense@endlink to allow
  for implicit type conversion (e.g., between a
  @vdblink::tools::Dense Dense&lt;Int32&gt;@endlink and a
  @vdblink::FloatTree FloatTree@endlink) and fixed several bugs
  in @vdblink::tools::CopyFromDense tools::CopyFromDense@endlink.
- Fixed bugs in @vdblink::math::Stats math::Stats@endlink and
  @vdblink::math::Histogram math::Histogram@endlink that could produce
  <TT>NaN</TT>s or other incorrect behavior if certain methods were called
  on populations of size zero.
- Renamed <TT>struct tolerance</TT> to
  @vdblink::math::Tolerance math::Tolerance@endlink
  and @c negative to @vdblink::math::negative() math::negative@endlink
  and removed @c math::toleranceValue().
- Implemented a closest point on line segment algorithm,
  @vdblink::math::closestPointOnSegmentToPoint()
  math::closestPointOnSegmentToPoint@endlink.
- Fixed meshing issues relating to masking and automatic partitioning.
- @vdblink::Grid::merge() Grid::merge@endlink and
  @vdblink::tree::Tree::merge() Tree::merge@endlink now accept an optional
  @vdblink::MergePolicy MergePolicy@endlink argument that specifies one of
  three new merging schemes.  (The old merging scheme, which is no longer
  available, used logic for each tree level that was inconsistent with
  the other levels and that could result in active tiles being replaced
  with nodes having only inactive values.)
- Renamed @c LeafNode::coord2offset(), @c LeafNode::offset2coord() and
  @c LeafNode::offset2globalCoord() to
  @vdblink::tree::LeafNode::coordToOffset() coordToOffset@endlink,
  @vdblink::tree::LeafNode::offsetToLocalCoord() offsetToLocalCoord@endlink,
  and @vdblink::tree::LeafNode::offsetToGlobalCoord()
  offsetToGlobalCoord@endlink, respectively, and likewise for
  @vdblink::tree::InternalNode::offsetToGlobalCoord() InternalNode@endlink.
  <I>[Thanks to Rick Hankins for suggesting this change.]</I>
- Replaced @vdblink::tree::Tree Tree@endlink methods @c setValueOnMin,
  @c setValueOnMax and @c setValueOnSum with
  @vdblink::tools::setValueOnMin() tools::setValueOnMin@endlink,
  @vdblink::tools::setValueOnMax() tools::setValueOnMax@endlink and
  @vdblink::tools::setValueOnSum() tools::setValueOnSum@endlink
  (and a new @vdblink::tools::setValueOnMult() tools::setValueOnMult@endlink)
  and added @vdblink::tree::Tree::modifyValue() Tree::modifyValue@endlink
  and @vdblink::tree::Tree::modifyValueAndActiveState()
  Tree::modifyValueAndActiveState@endlink, which modify voxel values
  in-place via user-supplied functors.  Similarly, replaced
  @c ValueAccessor::setValueOnSum() with
  @vdblink::tree::ValueAccessor::modifyValue()
  ValueAccessor::modifyValue@endlink
  and @vdblink::tree::ValueAccessor::modifyValueAndActiveState()
  ValueAccessor::modifyValueAndActiveState@endlink, and added a
  @vdblink::tree::TreeValueIteratorBase::modifyValue() modifyValue@endlink
  method to all value iterators.
- Removed @c LeafNode::addValue and @c LeafNode::scaleValue.
- Added convenience classes @vdblink::tree::Tree3 tree::Tree3@endlink and
  @vdblink::tree::Tree5 tree::Tree5@endlink for custom tree configurations.
- Added an option to the From Particles SOP to generate an alpha mask,
  which can be used to constrain level set filtering so as to preserve
  surface details.
- The mesh to volume converter now handles point-degenerate polygons.
- Fixed a bug in the Level Set Smooth, Level Set Renormalize and
  Level Set Offset SOPs that caused the group name to be ignored.
- Fixed various OS X and Windows build issues.
  <I>[Contributions from SESI and DD]</I>


@htmlonly <a name="v1_2_0_changes"></a>@endhtmlonly
@par
<B>Version 1.2.0</B> - <I>June 28 2013</I>
- @vdblink::tools::LevelSetFilter Level set filters@endlink now accept
  an optional alpha mask grid.
- Implemented sharp feature extraction for level set surfacing.
  This enhances the quality of the output mesh and reduces aliasing
  artifacts.
- Added masking options to the meshing tools, as well as a spatial
  multiplier for the adaptivity threshold, automatic partitioning,
  and the ability to preserve edges and corners when mesh adaptivity
  is applied.
- The mesh to volume attribute transfer scheme now takes surface
  orientation into account, which improves accuracy in proximity to
  edges and corners.
- Added a @vdblink::tree::LeafManager::foreach() foreach@endlink method
  to @vdblink::tree::LeafManager tree::LeafManager@endlink that, like
  @vdblink::tools::foreach() tools::foreach@endlink, applies a user-supplied
  functor to each leaf node in parallel.
- Rewrote the particle to level set converter, simplifying the API,
  improving performance (especially when particles have a fixed radius),
  adding the capability to transfer arbitrary point attributes,
  and fixing a velocity trail bug.
- Added utility methods @vdblink::math::Sign() Sign@endlink,
  @vdblink::math::SignChange() SignChange@endlink,
  @vdblink::math::isApproxZero() isApproxZero@endlink,
  @vdblink::math::Cbrt() Cbrt@endlink and
  @vdblink::math::ZeroCrossing() ZeroCrossing@endlink to math/Math.h.
- Added a @vdblink::tree::ValueAccessor3::probeNode() probeNode@endlink method
  to the value accessor and to tree nodes that returns a pointer to the node
  that contains a given voxel.
- Deprecated @c LeafNode::addValue and @c LeafNode::scaleValue.
- Doubled the speed of the mesh to volume converter (which also improves
  the performance of the fracture and level set rebuild tools) and
  improved its inside/outside voxel classification near edges and corners.
- @vdblink::tools::GridSampler GridSampler@endlink now accepts either a grid,
  a tree or a value accessor, and it offers faster index-based access methods
  and much better performance in cases where many instances are allocated.
- Extended @vdblink::tools::Dense tools::Dense@endlink to make it more
  compatible with existing tools.
- Fixed a crash in @vdblink::io::Archive io::Archive@endlink whenever
  the library was unloaded from memory and then reloaded.
  <I>[Contributed by Ollie Harding]</I>
- Fixed a bug in @c GU_PrimVDB::buildFromPrimVolume(), seen during the
  conversion from Houdini volumes to OpenVDB grids, that could cause
  signed flood fill to be applied to non-level set grids, resulting in
  active tiles with incorrect values.
- Added a Prune SOP with several pruning schemes.


@htmlonly <a name="v1_1_1_changes"></a>@endhtmlonly
@par
<B>Version 1.1.1</B> - <I>May 10 2013</I>
- Added a simple @vdblink::tools::Dense dense grid class@endlink and tools
  to copy data from dense voxel arrays into OpenVDB grids and vice-versa.
- Starting with Houdini 12.5.396, plugins built with this version
  of OpenVDB can coexist with native Houdini OpenVDB nodes.
- The level set fracture tool now smooths seam line edges during
  mesh extraction, eliminating staircase artifacts.
- Significantly improved the performance of the
  @vdblink::util::leafTopologyIntersection()
  leafTopologyIntersection@endlink and
  @vdblink::util::leafTopologyDifference() leafTopologyDifference@endlink
  utilities and added a @vdblink::tree::LeafNode::topologyDifference()
  LeafNode::topologyDifference@endlink method.
- Added convenience functions that provide simplified interfaces
  to the @vdblink::tools::meshToLevelSet() mesh to volume@endlink
  and @vdblink::tools::volumeToMesh() volume to mesh@endlink converters.
- Added a @vdblink::tools::accumulate() tools::accumulate@endlink function
  that is similar to @vdblink::tools::foreach() tools::foreach@endlink
  but can be used to accumulate the results of computations over the values
  of a grid.
- Added @vdblink::tools::statistics() tools::statistics@endlink,
  @vdblink::tools::opStatistics() tools::opStatistics@endlink and
  @vdblink::tools::histogram() tools::histogram@endlink, which efficiently
  compute statistics (mean, variance, etc.) and histograms of grid values
  (using @vdblink::math::Stats math::Stats@endlink and
  @vdblink::math::Histogram math::Histogram@endlink).
- Modified @vdblink::math::CoordBBox CoordBBox@endlink to adhere to
  TBB&rsquo;s splittable type requirements, so that, for example,
  a @c CoordBBox can be used as a blocked iteration range.
- Added @vdblink::tree::Tree::addTile() Tree::addTile@endlink,
  @vdblink::tree::Tree::addLeaf() Tree::addLeaf@endlink and
  @vdblink::tree::Tree::stealNode() Tree::stealNode@endlink, for fine
  control over tree construction.
- Addressed a numerical stability issue when performing Gaussian
  filtering of level set grids.
- Changed the return type of @vdblink::math::CoordBBox::volume()
  CoordBBox::volume@endlink to reduce the risk of overflow.
- When the input mesh is self-intersecting, the mesh to volume converter
  now produces a level set with a monotonic gradient field.
- Fixed a threading bug in the mesh to volume converter that caused it
  to produce different results for the same input.
- Fixed a bug in the particle to level set converter that prevented
  particles with zero velocity from being rasterized in Trail mode.
- Added an optional input to the Create SOP into which to merge
  newly-created grids.
- Fixed a bug in the Resample SOP that caused it to produce incorrect
  narrow-band widths when resampling level set grids.
- Fixed a bug in the To Polygons SOP that caused intermittent crashes
  when the optional reference input was connected.
- Fixed a bug in the Advect Level Set SOP that caused a crash
  when the velocity input was connected but empty.
- The Scatter and Sample Point SOPs now warn instead of erroring
  when given empty grids.
- Fixed a crash in @c vdb_view when stepping through multiple grids
  after changing render modes.
- @c vdb_view can now render fog volumes and vector fields, and it now
  features interactively adjustable clipping planes that enable
  one to view the interior of a volume.


@htmlonly <a name="v1_1_0_changes"></a>@endhtmlonly
@par
<B>Version 1.1.0</B> - <I>April 4 2013</I>
- The @vdblink::tools::resampleToMatch() resampleToMatch@endlink tool,
  the Resample SOP and the Combine SOP now use level set rebuild to correctly
  and safely resample level sets.  Previously, scaling a level set would
  invalidate the signed distance field, leading to holes and other artifacts.
- Added a mask-based topological
  @vdblink::tools::erodeVoxels erosion tool@endlink, and rewrote and
  simplified the @vdblink::tools::dilateVoxels dilation tool@endlink.
- The @vdblink::tools::LevelSetAdvection LevelSetAdvection@endlink tool
  can now advect forward or backward in time.
- Tree::pruneLevelSet() now replaces each pruned node with a tile having
  the inside or outside
  background value, instead of arbitrarily selecting one of the node&rsquo;s
  tile or voxel values.
- When a grid is saved to a file with
  @vdblink::Grid::saveFloatAsHalf() saveFloatAsHalf@endlink set to @c true,
  the grid&rsquo;s background value is now also quantized to 16 bits.
  (Not quantizing the background value caused a mismatch with the values
  of background tiles.)
- As with @vdblink::tools::foreach() tools::foreach@endlink, it is now
  possible to specify whether functors passed to
  @vdblink::tools::transformValues() tools::transformValues@endlink
  should be shared across threads.
- @vdblink::tree::LeafManager tree::LeafManager@endlink can now be
  instantiated with a @const tree, although buffer swapping with @const trees
  is disabled.
- Added a @vdblink::Grid::signedFloodFill() Grid::signedFloodFill@endlink
  overload that allows one to specify inside and outside values.
- Fixed a bug in Grid::setBackground() so that now only the values of
  inactive voxels change.
- Fixed @vdblink::Grid::topologyUnion() Grid::topologyUnion@endlink so that
  it actually unions tree topology, instead of just the active states
  of tiles and voxels.  The previous behavior broke multithreaded code
  that relied on input and output grids having compatible tree topology.
- @vdblink::math::Transform math::Transform@endlink now includes an
  @vdblink::math::Transform::isIdentity() isIdentity@endlink predicate
  and methods to @vdblink::math::Transform::preMult(const Mat4d&) pre-@endlink
  and @vdblink::math::Transform::postMult(const Mat4d&) postmultiply@endlink
  by a matrix.
- Modified the @link NodeMasks.h node mask@endlink classes to permit
  octree-like tree configurations (i.e., with a branching factor of two)
  and to use 64-bit operations instead of 32-bit operations.
- Implemented a new, more efficient
  @vdblink::math::closestPointOnTriangleToPoint() closest point
  on triangle@endlink algorithm.
- Implemented a new vertex normal scheme in the volume to mesh
  converter, and resolved some overlapping polygon issues.
- The volume to mesh converter now meshes not just active voxels
  but also active tiles.
- Fixed a bug in the mesh to volume converter that caused unsigned
  distance field conversion to produce empty grids.
- Fixed a bug in the level set fracture tool whereby the cutter overlap
  toggle was ignored.
- Fixed an infinite loop bug in @c vdb_view.
- Updated @c vdb_view to use the faster and less memory-intensive
  OpenVDB volume to mesh converter instead of marching cubes,
  and rewrote the shader to be OpenGL 3.2 and GLSL 1.2 compatible.
- Given multiple input files or a file containing multiple grids,
  @c vdb_view now displays one grid at a time.  The left and right
  arrow keys cycle between grids.
- The To Polygons SOP now has an option to associate the input grid&rsquo;s
  name with each output polygon.


@htmlonly <a name="v1_0_0_changes"></a>@endhtmlonly
@par
<B>Version 1.0.0</B> - <I>March 14 2013</I>
- @vdblink::tools::levelSetRebuild() tools::levelSetRebuild@endlink
  now throws an exception when given a non-scalar or non-floating-point grid.
- The tools in tools/GridOperators.h are now interruptible, as is
  the Analysis SOP.
- Added a
  @vdblink::tree::LeafManager::LeafRange::Iterator leaf node iterator@endlink
  and a TBB-compatible
  @vdblink::tree::LeafManager::LeafRange range class@endlink
  to the LeafManager.
- Modified the @vdblink::tools::VolumeToMesh VolumeToMesh@endlink tool
  to handle surface topology issues around fracture seam lines.
- Modified the Makefile to allow @c vdb_view to compile on OS X systems
  (provided that GLFW is available).
- Fixed a bug in the Create SOP that resulted in "invalid parameter name"
  warnings.
- The Combine SOP now optionally resamples the A grid into the B grid&rsquo;s
  index space (or vice-versa) if the A and B transforms differ.
- The Vector Split and Vector Merge SOPs now skip inactive voxels
  by default, but they can optionally be made to include inactive voxels,
  as they did before.
- The @vdblink::tools::LevelSetFracture LevelSetFracture@endlink tool now
  supports custom rotations for each cutter instance, and the Fracture SOP
  now uses quaternions to generate uniformly-distributed random rotations.


@htmlonly <a name="v0_104_0_changes"></a>@endhtmlonly
@par
<B>Version 0.104.0</B> - <I>February 15 2013</I>
- Added a @vdblink::tools::levelSetRebuild() tool@endlink and a SOP
  to rebuild a level set from any scalar volume.
- @c .vdb files are now saved using a mask-based compression scheme
  that is an order of magnitude faster than ZLIB and produces comparable
  file sizes for level set and fog volume grids.  (ZLIB compression
  is still enabled by default for other classes of grids).
- The @vdblink::tools::Filter Filter@endlink and
  @vdblink::tools::LevelSetFilter LevelSetFilter@endlink tools now
  include a Gaussian filter, and mean (box) filtering is now 10-50x faster.
- The isosurface @vdblink::tools::VolumeToMesh meshing tool@endlink
  is now more robust (to level sets with one voxel wide narrow bands,
  for example).
- Mesh to volume conversion is on average 1.5x faster and up to 5.5x
  faster for high-resolution meshes where the polygon/voxel size ratio
  is small.
- Added @vdblink::createLevelSet() createLevelSet@endlink and
  @vdblink::createLevelSetSphere() createLevelSetSphere@endlink
  factory functions for level set grids.
- @vdblink::tree::ValueAccessor tree::ValueAccessor@endlink is now faster
  for trees of height 2, 3 and 4 (the latter is the default), and it now
  allows one to specify, via a template argument, the number of node levels
  to be cached, which can also improve performance in special cases.
- Added a toggle to @vdblink::tools::foreach() tools::foreach@endlink
  to specify whether or not the functor should be shared across threads.
- Added @vdblink::Mat4SMetadata Mat4s@endlink and
  @vdblink::Mat4DMetadata Mat4d@endlink metadata types.
- Added explicit pre- and postmultiplication methods to the @c Transform,
  @c Map and @c Mat4 classes and deprecated the old accumulation methods.
- Modified @vdblink::math::NonlinearFrustumMap NonlinearFrustumMap@endlink
  to be more compatible with Houdini&rsquo;s frustum transform.
- Fixed a @vdblink::tools::GridTransformer GridTransformer@endlink bug
  that caused it to translate the output grid incorrectly in some cases.
- Fixed a bug in the tree-level
  @vdblink::tree::LeafIteratorBase LeafIterator@endlink that resulted in
  intermittent crashes in
  @vdblink::tools::dilateVoxels() tools::dilateVoxels@endlink.
- The @c Hermite data type and Hermite grids are no longer supported.
- Added tools/GridOperators.h, which includes new, cleaner implementations
  of the @vdblink::tools::cpt() closest point transform@endlink,
  @vdblink::tools::curl() curl@endlink,
  @vdblink::tools::divergence() divergence@endlink,
  @vdblink::tools::gradient() gradient@endlink,
  @vdblink::tools::laplacian() Laplacian@endlink,
  @vdblink::tools::magnitude() magnitude@endlink,
  @vdblink::tools::meanCurvature() mean curvature@endlink and
  @vdblink::tools::normalize() normalize@endlink tools.
- Interrupt support has been improved in several tools, including
  @vdblink::tools::ParticlesToLevelSet tools::ParticlesToLevelSet@endlink.
- Simplified the API of the @vdblink::math::BaseStencil Stencil@endlink class
  and added an @vdblink::math::BaseStencil::intersects() intersects@endlink
  method to test for intersection with a specified isovalue.
- Renamed @c voxelDimensions to @c voxelSize in transform classes
  and elsewhere.
- Deprecated @c houdini_utils::ParmFactory::setChoiceList in favor of
  @c houdini_utils::ParmFactory::setChoiceListItems, which requires
  a list of <I>token, label</I> string pairs.
- Made various changes for Visual C++ compatibility.
  <I>[Contributed by SESI]</I>
- Fixed a bug in @c houdini_utils::getNodeChain() that caused the
  Offset Level Set, Smooth Level Set and Renormalize Level Set SOPs
  to ignore frame changes.
  <I>[Contributed by SESI]</I>
- The From Particles SOP now provides the option to write into
  an existing grid.
- Added a SOP to edit grid metadata.
- The Fracture SOP now supports multiple cutter objects.
- Added a To Polygons SOP that complements the Fracture SOP and allows
  for elimination of seam lines, generation of correct vertex normals
  and grouping of polygons when surfacing fracture fragments, using
  the original level set or mesh as a reference.


@htmlonly <a name="v0_103_1_changes"></a>@endhtmlonly
@par
<B>Version 0.103.1</B> - <I>January 15 2013</I>
- @vdblink::tree::ValueAccessor tree::ValueAccessor@endlink read operations
  are now faster for four-level trees.
  (Preliminary benchmark tests suggest a 30-40% improvement.)
- For vector-valued grids, @vdblink::tools::compMin() tools::compMin@endlink
  and @vdblink::tools::compMax() tools::compMax@endlink now compare
  vector magnitudes instead of individual components.
- Migrated grid sampling code to a new file, Interpolation.h,
  and deprecated old files and classes.
- Added a level-set @vdblink::tools::LevelSetFracture fracture tool@endlink
  and a Fracture SOP.
- Added @vdblink::tools::sdfInteriorMask() tools::sdfInteriorMask@endlink,
  which creates a mask of the interior region of a level set grid.
- Fixed a bug in the mesh to volume converter that produced unexpected
  nonzero values for voxels at the intersection of two polygons,
  and another bug that produced narrow-band widths that didn&rsquo;t respect
  the background value when the half-band width was less than three voxels.
- @c houdini_utils::ParmFactory can now correctly generate ramp multi-parms.
- Made various changes for Visual C++ compatibility.
  <I>[Contributed by SESI]</I>
- The Convert SOP can now convert between signed distance fields and
  fog volumes and from volumes to meshes.
  <I>[Contributed by SESI]</I>
- For level sets, the From Mesh and From Particles SOPs now match
  the reference grid&rsquo;s narrow-band width.
- The Scatter SOP can now optionally scatter points in the interior
  of a level set.


@htmlonly <a name="v0_103_0_changes"></a>@endhtmlonly
@par
<B>Version 0.103.0</B> - <I>December 21 2012</I>
- The mesh to volume converter is now 60% faster at generating
  level sets with wide bands, and the From Mesh SOP is now interruptible.
- Fixed a threading bug in the recently-added
  @vdblink::tools::compReplace() compReplace@endlink tool
  that caused it to produce incorrect output.
- Added a @vdblink::tree::Tree::probeConstLeaf() probeConstLeaf@endlink
  method to the @vdblink::tree::Tree::probeConstLeaf() Tree@endlink,
  @vdblink::tree::ValueAccessor::probeConstLeaf() ValueAccessor@endlink
  and @vdblink::tree::RootNode::probeConstLeaf() node@endlink classes.
- The Houdini VDB primitive doesn&rsquo;t create a @c name attribute
  unnecessarily (i.e., if its grid&rsquo;s name is empty), but it now
  correctly allows the name to be changed to the empty string.
- Fixed a crash in the Vector Merge SOP when fewer than three grids
  were merged.
- The From Particles SOP now features a "maximum half-width" parameter
  to help avoid runaway computations.


@htmlonly <a name="v0_102_0_changes"></a>@endhtmlonly
@par
<B>Version 0.102.0</B> - <I>December 13 2012</I>
- Added @vdblink::tools::compReplace() tools::compReplace@endlink,
  which copies the active values of one grid into another, and added
  a "Replace A With Active B" mode to the Combine SOP.
- @vdblink::Grid::signedFloodFill() Grid::signedFloodFill@endlink
  no longer enters an infinite loop when filling an empty grid.
- Fixed a bug in the particle to level set converter that sometimes
  produced level sets with holes, and fixed a bug in the SOP that
  could result in random output.
- Fixed an issue in the frustum preview feature of the Create SOP
  whereby rendering very large frustums could cause high CPU usage.
- Added streamline support to the constrained advection scheme
  in the Advect Points SOP.
- Added an Advect Level Set SOP.


@htmlonly <a name="v0_101_1_changes"></a>@endhtmlonly
@par
<B>Version 0.101.1</B> - <I>December 11 2012</I> (DWA internal release)
- Partially reverted the Houdini VDB primitive&rsquo;s grid accessor methods
  to their pre-0.98.0 behavior.  A primitive&rsquo;s grid can once again
  be accessed by shared pointer, but now also by reference.
  Accessor methods for grid metadata have also been added, and the
  primitive now ensures that metadata and transforms are never shared.
- Fixed an intermittent crash in the From Particles SOP.


@htmlonly <a name="v0_101_0_changes"></a>@endhtmlonly
@par
<B>Version 0.101.0</B> - <I>December 6 2012</I> (DWA internal release)
- Partially reverted the @vdblink::Grid Grid@endlink&rsquo;s
  @vdblink::Grid::tree() tree@endlink and
  @vdblink::Grid::transform() transform@endlink accessor methods
  to their pre-0.98.0 behavior, eliminating copy-on-write but
  preserving their return-by-reference semantics.  These methods
  are now supplemented with a suite of
  @vdblink::Grid::treePtr() shared@endlink
  @vdblink::Grid::baseTreePtr() pointer@endlink
  @vdblink::Grid::transformPtr() accessors@endlink.
- Restructured the @vdblink::tools::meshToVolume
  mesh to volume converter@endlink for a 40% speedup
  and to be more robust to non-manifold geometry, to better preserve
  sharp features, to support arbitrary tree configurations and
  to respect narrow-band limits.
- Added a @c getNodeBoundingBox method to
  @vdblink::tree::RootNode::getNodeBoundingBox() RootNode@endlink,
  @vdblink::tree::InternalNode::getNodeBoundingBox() InternalNode@endlink
  and @vdblink::tree::LeafNode::getNodeBoundingBox() LeafNode@endlink
  that returns the index space spanned by a node.
- Made various changes for Visual C++ compatibility.
  <I>[Contributed by SESI]</I>
- Renamed the Reshape Level Set SOP to Offset Level Set.
- Fixed a crash in the Convert SOP and added support for conversion
  of empty grids.


@htmlonly <a name="v0_100_0_changes"></a>@endhtmlonly
@par
<B>Version 0.100.0</B> - <I>November 30 2012</I> (DWA internal release)
- Greatly improved the performance of the level set to fog volume
  @vdblink::tools::sdfToFogVolume() converter@endlink.
- Improved the performance of the
  @vdblink::tools::Filter::median() median filter@endlink
  and of level set @vdblink::tools::csgUnion() CSG@endlink operations.
- Reintroduced Tree::pruneLevelSet(), a specialized Tree::pruneInactive()
  for level-set grids.
- Added utilities to the @c houdini_utils library to facilitate the
  collection of a chain of adjacent nodes of a particular type
  so that they can be cooked in a single step.  (For example,
  adjacent @c xform SOPs could be collapsed by composing their
  transformation matrices into a single matrix.)
- Added pruning and flood-filling options to the Convert SOP.
- Reimplemented the Filter SOP, omitting level-set-specific filters
  and adding node chaining (to reduce memory usage when applying
  several filters in sequence).
- Added a toggle to the Read SOP to read grid metadata and
  transforms only.
- Changed the attribute transfer scheme on the From Mesh and
  From Particles SOPs to allow for custom grid names and
  vector type metadata.


@htmlonly <a name="v0_99_0_changes"></a>@endhtmlonly
@par
<B>Version 0.99.0</B> - <I>November 21 2012</I>
- Added @vdblink::Grid Grid@endlink methods that return non-<TT>const</TT>
  tree and transform references without triggering deep copies,
  as well as @c const methods that return @c const shared pointers.
- Added @c Grid methods to @vdblink::Grid::addStatsMetadata populate@endlink
  a grid&rsquo;s metadata with statistics like the active voxel count, and to
  @vdblink::Grid::getStatsMetadata retrieve@endlink that metadata.
  By default, statistics are now computed and added to grids
  whenever they are written to <TT>.vdb</TT> files.
- Added @vdblink::io::File::readGridMetadata io::File::readGridMetadata@endlink
  and @vdblink::io::File::readAllGridMetadata
  io::File::readAllGridMetadata@endlink methods to read just the
  grid metadata and transforms from a <TT>.vdb</TT> file.
- Fixed numerical precision issues in the
  @vdblink::tools::csgUnion csgUnion@endlink,
  @vdblink::tools::csgIntersection csgIntersection@endlink
  and @vdblink::tools::csgDifference csgDifference@endlink
  tools, and added toggles to optionally disable postprocess pruning.
- Fixed an issue in @c vdb_view with the ordering of GL vertex buffer calls.
  <I>[Contributed by Bill Katz]</I>
- Fixed an intermittent crash in the
  @vdblink::tools::ParticlesToLevelSet ParticlesToLevelSet@endlink tool,
  as well as a race condition that could cause data corruption.
- The @c ParticlesToLevelSet tool and From Particles SOP can now transfer
  arbitrary point attribute values from the input particles to output voxels.
- Fixed a bug in the Convert SOP whereby the names of primitives
  were lost during conversion, and another bug that resulted in
  arithmetic errors when converting empty grids.
- Fixed a bug in the Combine SOP that caused the Operation selection
  to be lost.


@htmlonly <a name="v0_98_0_changes"></a>@endhtmlonly
@par
<B>Version 0.98.0</B> - <I>November 16 2012</I>
- @vdblink::tree::Tree Tree@endlink and
  @vdblink::math::Transform Transform@endlink objects (and
  @vdblink::Grid Grid@endlink objects in the context of Houdini SOPs)
  are now passed and accessed primarily by reference rather than by
  shared pointer.
  <I>[Contributed by SESI]</I>
- Reimplemented @vdblink::math::CoordBBox CoordBBox@endlink to address several
  off-by-one bugs related to bounding box dimensions.
- Fixed an off-by-one bug in @vdblink::Grid::evalActiveVoxelBoundingBox()
  evalActiveVoxelBoundingBox@endlink.
- Introduced the @vdblink::tree::LeafManager LeafManager@endlink class,
  which will eventually replace the @c LeafArray class.  @c LeafManager supports
  dynamic buffers stored as a structure of arrays (SOA), unlike @c LeafArray,
  which supports only static buffers stored as an array of structures (AOS).
- Improved the performance of the
  @vdblink::tools::LevelSetFilter LevelSetFilter@endlink and
  @vdblink::tools::LevelSetTracker LevelSetTracker@endlink tools by rewriting
  them to use the new @vdblink::tree::LeafManager LeafManager@endlink class.
- Added @vdblink::tree::Tree::setValueOnly() Tree::setValueOnly@endlink and
  @vdblink::tree::ValueAccessor::setValueOnly()
  ValueAccessor::setValueOnly@endlink methods, which change the value of
  a voxel without changing its active state, and
  @vdblink::tree::Tree::probeLeaf() Tree::probeLeaf@endlink and
  @vdblink::tree::ValueAccessor::probeLeaf() ValueAccessor::probeLeaf@endlink
  methods that return the leaf node that contains a given voxel (unless
  the voxel is represented by a tile).
- Added a @vdblink::tools::LevelSetAdvection LevelSetAdvection@endlink tool
  that propagates and tracks narrow-band level sets.
- Introduced a new @vdblink::tools::GridSampler GridSampler@endlink class
  that supports world-space (or index-space) sampling of grid values.
- Changed the interpretation of the
  @vdblink::math::NonlinearFrustumMap NonlinearFrustumMap@endlink&rsquo;s
  @em taper parameter to be the ratio of the near and far plane depths.
- Added a @c ParmFactory::setChoiceList() overload that accepts
  (@em token, @em label) string pairs, and a @c setDefault() overload that
  accepts an STL string.
- Fixed a crash in the Combine SOP in Copy B mode.
- Split the Level Set Filter SOP into three separate SOPs,
  Level Set Smooth, Level Set Reshape and Level Set Renormalize.
  When two or more of these nodes are connected in sequence, they interact
  to reduce memory usage: the last node in the sequence performs
  all of the operations in one step.
- The Advect Points SOP can now output polyline streamlines
  that trace the paths of the points.
- Added an option to the Analysis SOP to specify names for output grids.
- Added camera-derived frustum transform support to the Create SOP.


@htmlonly <a name="v0_97_0_changes"></a>@endhtmlonly
@par
<B>Version 0.97.0</B> - <I>October 18 2012</I>
- Added a narrow-band @vdblink::tools::LevelSetTracker level set
  interface tracking tool@endlink (up to fifth-order in space but currently
  only first-order in time, with higher temporal orders to be added soon).
- Added a @vdblink::tools::LevelSetFilter level set filter tool@endlink
  to perform unrestricted surface smoothing (e.g., Laplacian flow),
  filtering (e.g., mean value) and morphological operations (e.g.,
  morphological opening).
- Added adaptivity to the @vdblink::tools::VolumeToMesh
  level set meshing tool@endlink for faster mesh extraction with fewer
  polygons, without postprocessing.
- Added a @vdblink::tree::ValueAccessor::touchLeaf()
  ValueAccessor::touchLeaf@endlink method that creates (if necessary)
  and returns the leaf node containing a given voxel.  It can be used
  to preallocate leaf nodes over which to run parallel algorithms.
- Fixed a bug in @vdblink::Grid::merge() Grid::merge@endlink whereby
  active tiles were sometimes lost.
- Added @vdblink::tree::LeafManager LeafManager@endlink, which is similar
  to @c LeafArray but supports a dynamic buffer count and allocates buffers
  more efficiently.  Useful for temporal integration (e.g., for level set
  propagation and interface tracking), @c LeafManager is meant to replace
  @c LeafArray, which will be deprecated in the next release.
- Added a @vdblink::tree::LeafNode::fill() LeafNode::fill@endlink method
  to efficiently populate leaf nodes with constant values.
- Added a @vdblink::tree::Tree::visitActiveBBox() Tree::visitActiveBBox@endlink
  method that applies a functor to the bounding boxes of all active tiles
  and leaf nodes and that can be used to improve the performance of
  ray intersection tests, rendering of bounding boxes, etc.
- Added a @vdblink::tree::Tree::voxelizeActiveTiles()
  Tree::voxelizeActiveTiles@endlink method to densify active tiles.
  While convenient and fast, this can produce large dense grids, so use
  it with caution.
- Repackaged @c Tree::pruneLevelSet() as a Tree::pruneOp()-compatible
  functor.  Tree::LevelSetPrune is a specialized Tree::pruneInactive
  for level-set grids and is used in interface tracking.
- Added a GridBase::pruneGrid() method.
- Added a @vdblink::Grid::hasUniformVoxels() Grid:hasUniformVoxels@endlink
  method.
- Renamed @c tools::dilate to
  @vdblink::tools::dilateVoxels() dilateVoxels@endlink and improved its
  performance.  The new name reflects the fact that the current
  implementation ignores active tiles.
- Added a @vdblink::tools::resampleToMatch() tools::resampleToMatch@endlink
  function that resamples an input grid into an output grid with a
  different transform such that, after resampling, the input and output grids
  coincide, but the output grid&rsquo;s transform is preserved.
- Significantly improved the performance of depth-bounded value
  iterators (@vdblink::tree::Tree::ValueOnIter ValueOnIter@endlink,
  @vdblink::tree::Tree::ValueAllIter ValueAllIter@endlink, etc.)
  when the depth bound excludes leaf nodes.
- Exposed the value buffers inside leaf nodes with
  @vdblink::tree::LeafNode::buffer() LeafNode::buffer@endlink.
  This allows for very fast access (const and non-const) to voxel
  values using linear array offsets instead of @ijk coordinates.
- In openvdb_houdini/UT_VDBTools.h, added operators for use with
  @c processTypedGrid that resample grids in several different ways.
- Added a policy mechanism to @c houdini_utils::OpFactory that allows for
  customization of operator names, icons, and Help URLs.
- Renamed many of the Houdini SOPs to make the names more consistent.
- Added an Advect Points SOP.
- Added a Level Set Filter SOP that allows for unrestricted surface
  deformations, unlike the older Filter SOP, which restricts surface
  motion to the initial narrow band.
- Added staggered vector sampling to the Sample Points SOP.
- Added a minimum radius threshold to the particle voxelization tool
  and SOP.
- Merged the Composite and CSG SOPs into a single Combine SOP.
- Added a tool and a SOP to efficiently generate narrow-band level set
  representations of spheres.
- In the Visualize SOP, improved the performance of tree topology
  generation, which is now enabled by default.


@htmlonly <a name="v0_96_0_changes"></a>@endhtmlonly
@par
<B>Version 0.96.0</B> - <I>September 24 2012</I>
- Fixed a memory corruption bug in the mesh voxelizer tool.
- Temporarily removed the optional clipping feature from the level set mesher.
- Added "Staggered Vector Field" to the list of grid classes in the Create SOP.


@htmlonly <a name="v0_95_0_changes"></a>@endhtmlonly
@par
<B>Version 0.95.0</B> - <I>September 20 2012</I>
- Added a quad @vdblink::tools::VolumeToMesh meshing@endlink tool for
  higher-quality level set meshing and updated the Visualizer SOP
  to use it.
- Fixed a precision error in the @vdblink::tools::meshToVolume
  mesh voxelizer@endlink and improved the quality of inside/outside
  voxel classification.  Output grids are now also
  @vdblink::Grid::setGridClass() classified@endlink as either level sets
  or fog volumes.
- Modified the @vdblink::tools::GridResampler GridResampler@endlink
  to use the signed flood fill optimization only on grids that are
  tagged as level sets.
- Added a @vdblink::math::Quat quaternion@endlink class to the
  math library and a method to return the
  @vdblink::math::Mat3::trace trace@endlink of a @c Mat3.
- Fixed a bug in the
  @vdblink::tree::ValueAccessor::ValueAccessor(const ValueAccessor&)
  ValueAccessor@endlink copy constructor that caused the copy to reference
  the original.
- Fixed a bug in @vdblink::tree::RootNode::setActiveState()
  RootNode::setActiveState@endlink that caused a crash
  when marking a (virtual) background voxel as inactive.
- Added a @c Tree::pruneLevelSet method that is similar to but faster than
  Tree::pruneInactive() for level set grids.
- Added fast leaf node voxel access
  @vdblink::tree::LeafNode::getValue(Index) const methods@endlink
  that index by linear offset (as returned by
  @vdblink::tree::LeafNode::ValueOnIter::pos() ValueIter::pos@endlink)
  instead of by @ijk coordinates.
- Added a @vdblink::tree::Tree::touchLeaf() Tree::touchLeaf@endlink
  method that can be used to preallocate a static tree topology over which
  to safely perform multithreaded processing.
- Added a grain size argument to @c LeafArray for finer control of parallelism.
- Modified the Makefile to make it easier to omit the <TT>doc</TT>,
  @c vdb_test and @c vdb_view targets.
- Added utility functions (in <TT>houdini/UT_VDBUtils.h</TT>) to convert
  between Houdini and OpenVDB matrix and vector types.
  <I>[Contributed by SESI]</I>
- Added accessors to @c GEO_PrimVDB that make it easier to directly access
  voxel data and that are used by the HScript volume expression functions
  in Houdini 12.5.  <I>[Contributed by SESI]</I>
- As of Houdini 12.1.77, the native transform SOP operates on OpenVDB
  primitives.  <I>[Contributed by SESI]</I>
- Added a Convert SOP that converts OpenVDB grids to Houdini volumes
  and vice-versa.


@htmlonly <a name="v0_94_1_changes"></a>@endhtmlonly
@par
<B>Version 0.94.1</B> - <I>September 7 2012</I>
- Fixed bugs in @vdblink::tree::RootNode RootNode@endlink and
  @vdblink::tree::InternalNode InternalNode@endlink @c setValue*() and
  @c fill() methods that could cause neighboring voxels to become inactive.
- Fixed a bug in
  @vdblink::tree::Tree::hasSameTopology() Tree::hasSameTopology@endlink
  that caused false positives when only active states and not values differed.
- Added a @vdblink::tree::Tree::hasActiveTiles() Tree::hasActiveTiles@endlink
  method.
- For better cross-platform consistency, substituted bitwise AND operations
  for right shifts in the @vdblink::tree::ValueAccessor ValueAccessor@endlink
  hash key computation.
- @c vdb_view no longer aborts when asked to surface a vector-valued
  grid&mdash;but it still doesn&rsquo;t render the surface.
- Made various changes for Visual C++ compatibility.
  <I>[Contributed by SESI]</I>
- Added an option to the MeshVoxelizer SOP to convert both open and
  closed surfaces to unsigned distance fields.
- The Filter SOP now allows multiple filters to be applied in
  user-specified order.


@htmlonly <a name="v0_94_0_changes"></a>@endhtmlonly
@par
<B>Version 0.94.0</B> - <I>August 30 2012</I>
- Added a @vdblink::Grid::topologyUnion() method@endlink to union
  just the active states of voxels from one grid with those of
  another grid of a possibly different type.
- Fixed an incorrect scale factor in the Laplacian diffusion
  @vdblink::tools::Filter::laplacian() filter@endlink.
- Fixed a bug in @vdblink::tree::Tree::merge() Tree::merge@endlink
  that could leave a tree with invalid value accessors.
- Added @vdblink::tree::TreeValueIteratorBase::setActiveState()
  TreeValueIteratorBase::setActiveState@endlink and deprecated
  @c setValueOn.
- Removed @c tools/FastSweeping.h.  It will be replaced with a much more
  efficient implementation in the near future.
- ZLIB compression of <TT>.vdb</TT> files is now optional,
  but enabled by default.  <I>[Contributed by SESI]</I>
- Made various changes for Clang and Visual C++ compatibility.
  <I>[Contributed by SESI]</I>
- The MeshVoxelizer SOP can now transfer arbitrary point and primitive
  attribute values from the input mesh to output voxels.


@htmlonly <a name="v0_93_0_changes"></a>@endhtmlonly
@par
<B>Version 0.93.0</B> - <I>August 24 2012</I>
- Renamed symbols in math/Operators.h to avoid ambiguities that
  GCC&nbsp;4.4 reports as errors.
- Simplified the API for the stencil version of the
  closest-point transform @vdblink::math::CPT operator@endlink.
- Added logic to
  @vdblink::io::Archive::readGrid() io::Archive::readGrid@endlink
  to set the grid name metadata from the descriptor if the metadata
  doesn&rsquo;t already exist.
- Added guards to prevent nesting of @c openvdb_houdini::Interrupter::start()
  and @c end() calls.


@htmlonly <a name="v0_92_0_changes"></a>@endhtmlonly
@par
<B>Version 0.92.0</B> - <I>August 23 2012</I>
- Added a Laplacian diffusion
  @vdblink::tools::Filter::laplacian() filter@endlink.
- Fixed a bug in the initialization of the sparse contour tracer
  that caused mesh-to-volume conversion to fail in certain cases.
- Fixed a bug in the curvature stencil that caused mean curvature
  filtering to produce wrong results.
- Increased the speed of the
  @vdblink::tools::GridTransformer GridTransformer@endlink
  by as much as 20% for fog volumes.
- Added optional pruning to the Resample SOP.
- Modified the PointSample SOP to allow it to work with ungrouped,
  anonymous grids.
- Fixed a crash in the LevelSetNoise SOP.


@htmlonly <a name="v0_91_0_changes"></a>@endhtmlonly
@par
<B>Version 0.91.0</B> - <I>August 16 2012</I>
- @vdblink::tools::GridTransformer tools::GridTransformer@endlink
  and @vdblink::tools::GridResampler tools::GridResampler@endlink
  now correctly (but not yet efficiently) process tiles in sparse grids.
- Added an optional @c CopyPolicy argument
  to @vdblink::GridBase::copyGrid() GridBase::copyGrid@endlink
  and to @vdblink::Grid::copy() Grid::copy@endlink that specifies
  whether and how the grid&rsquo;s tree should be copied.
- Added a @vdblink::GridBase::newTree() GridBase::newTree@endlink
  method that replaces a grid&rsquo;s tree with a new, empty tree of the
  correct type.
- Fixed a crash in
  @vdblink::tree::Tree::setValueOff(const Coord& xyz, const ValueType& value)
  Tree::setValueOff@endlink when the new value was equal to the
  background value.
- Fixed bugs in Tree::prune() that could result in output tiles with
  incorrect active states.
- Added @c librt to the link dependencies to address build failures
  on Ubuntu systems.
- Made various small changes to the Makefile and the source code
  that should help with Mac OS&nbsp;X compatibility.
- The Composite and Resample SOPs now correctly copy the input grid&rsquo;s
  metadata to the output grid.


@htmlonly <a name="v0_90_1_changes"></a>@endhtmlonly
@par
<B>Version 0.90.1</B> - <I>August 7 2012</I>
- Fixed a bug in the
  @vdblink::math::BBox::getCenter() BBox::getCenter()@endlink method.
- Added missing header files to various files.
- @vdblink::io::File::NameIterator::gridName()
  io::File::NameIterator::gridName()@endlink now returns a unique name
  of the form <TT>"name[1]"</TT>, <TT>"name[2]"</TT>, etc. if a file
  contains multiple grids with the same name.
- Fixed a bug in the Writer SOP that caused grid names to be discarded.
- The Resample SOP now correctly sets the background value of the
  output grid.


@htmlonly <a name="v0_90_0_changes"></a>@endhtmlonly
@par
<B>Version 0.90.0</B> - <I>August 3 2012</I> (initial public release)
- Added a basic GL viewer for OpenVDB files.
- Greatly improved the performance of two commonly-used @c Tree methods,
  @vdblink::tree::Tree::evalActiveVoxelBoundingBox()
  evalActiveVoxelBoundingBox()@endlink
  and @vdblink::tree::Tree::memUsage() memUsage()@endlink.
- Eliminated the @c GridMap class.  File I/O now uses STL containers
  of grid pointers instead.
- Refactored stencil-based tools (Gradient, Laplacian, etc.) and rewrote
  some of them for generality and better performance.  Most now behave
  correctly for grids with nonlinear index-to-world transforms.
- Added a @link FiniteDifference.h library@endlink of index-space finite
  difference operators.
- Added a Hermite grid type that compactly
  stores each voxel&rsquo;s upwind normals and can be used to convert volumes
  to and from polygonal meshes.
- Added a @link PointScatter.h tool@endlink (and a Houdini SOP)
  to scatter points randomly throughout a volume.

*/<|MERGE_RESOLUTION|>--- conflicted
+++ resolved
@@ -20,17 +20,14 @@
 - Introduced a @vdblink::points::StringMetaCache StringMetaCache@endlink class
   for convenient string attribute metadata lookup and performed some minor
   optimizations.
-<<<<<<< HEAD
-- CMake now checks the minimum supported MSVC compiler for Windows.
-=======
 - Removed redundant floor in @vdblink::points::floatingPointToFixedPoint
   floatingPointToFixedPoint@endlink.
+- CMake now checks the minimum supported MSVC compiler for Windows.
 
 @par
 New features:
 - Added @vdblink::Grid::isTreeUnique() Grid::isTreeUnique@endlink to tell if
   the tree is shared with another grid.
->>>>>>> 63dfe4f7
 
 @par
 Bug fixes:
